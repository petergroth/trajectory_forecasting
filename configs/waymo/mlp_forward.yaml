datamodule:
  batch_size: 64
  shuffle: True
  val_batch_size: 25

model:
  hidden_size: 128
  dropout: 0.2
  latent_edge_features: 128
  node_features: 15
  edge_features: 1
  skip: True
  aggregate: False
  out_features: 7

regressor:
  out_features: 7
  noise: 1.0e-2
  lr: 1.0e-5
  weight_decay: 0.0001
  edge_type: knn
  min_dist: 0
  n_neighbours: 15
  edge_weight: True
  fully_connected: False
  self_loop: True
  undirected: False
  normalise: True
  node_features: 15
  edge_features: 1

trainer:
  check_val_every_n_epoch: 1
  max_epochs: 3
  deterministic: True
  num_sanity_val_steps: 2
#  limit_train_batches: 0.01 # Default 1.0
  precision: 32 # Default. Only available on GPU.
<<<<<<< HEAD
#  val_check_interval: 0.50 # Default 1.0
  gpus: 0

logger:
  offline: True
  version: full_run_09
=======
  val_check_interval: 0.50 # Default 1.0
  gpus: 1

logger:
  offline: False
  version: full_run_all_features_15
>>>>>>> 657ef4b7
  project: waymo_forwardmodel

misc:
  seed: 1
  model_type: mlp_full_forward_model
  dm_type: OneStepWaymoDataModule
  regressor_type: OneStepModule
  checkpoint: False
  train: True
  continue_training: null<|MERGE_RESOLUTION|>--- conflicted
+++ resolved
@@ -36,21 +36,12 @@
   num_sanity_val_steps: 2
 #  limit_train_batches: 0.01 # Default 1.0
   precision: 32 # Default. Only available on GPU.
-<<<<<<< HEAD
-#  val_check_interval: 0.50 # Default 1.0
-  gpus: 0
-
-logger:
-  offline: True
-  version: full_run_09
-=======
   val_check_interval: 0.50 # Default 1.0
   gpus: 1
 
 logger:
   offline: False
   version: full_run_all_features_15
->>>>>>> 657ef4b7
   project: waymo_forwardmodel
 
 misc:
