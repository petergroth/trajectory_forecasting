--- conflicted
+++ resolved
@@ -41,13 +41,9 @@
 #  limit_train_batches: 1 # Default 1.0
   overfit_batches: 1
   precision: 32 # Default. Only available on GPU.
-<<<<<<< HEAD
   val_check_interval: 0.50 # Default 1.0
   gpus: 1
-=======
-  val_check_interval: 1.0 # Default 1.0
-  gpus: 0
->>>>>>> aad40ee0
+
 
 logger:
   offline: False
