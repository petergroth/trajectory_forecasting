--- conflicted
+++ resolved
@@ -1146,11 +1146,7 @@
         # static_features = torch.cat(
         #     [batch.x[:, 10, self.out_features :], batch.type], dim=1
         # )
-<<<<<<< HEAD
-        static_features = batch.x[:, 10, 4 :]
-=======
         static_features = batch.x[:, 10, 4:]
->>>>>>> b6915ce7
         edge_attr = None
 
         # Allocate likelihood tensor and covariance matrices
