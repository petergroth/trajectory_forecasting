--- conflicted
+++ resolved
@@ -10,13 +10,9 @@
 from torch.nn.functional import one_hot
 from torch_geometric.data import Data, Dataset, InMemoryDataset
 from torch_geometric.loader import DataLoader
-<<<<<<< HEAD
-
-from src.utils import parse_sequence
-=======
+
 from typing import Optional
 #from src.utils import parse_sequence
->>>>>>> 6e8f09c1
 
 
 class OneStepWaymoTrainDataset(InMemoryDataset):
