import argparse
import os
from pytorch_lightning.callbacks.early_stopping import EarlyStopping
import optuna
import pytorch_lightning as pl
import torch
import torch_geometric.nn
from pytorch_lightning.loggers import WandbLogger
from pytorch_lightning.utilities.seed import seed_everything
from src.data.dataset_waymo import OneStepWaymoDataModule, SequentialWaymoDataModule
import torchmetrics
from torch_geometric.data import Batch
from src.models.model import *
import hydra
from omegaconf import DictConfig, OmegaConf
from typing import Union
import math
from pytorch_lightning.callbacks.early_stopping import EarlyStopping
from optuna.integration import PyTorchLightningPruningCallback


class OneStepModule(pl.LightningModule):
    def __init__(
        self,
        model_type: Union[None, str],
        model_dict: Union[None, dict],
        noise: Union[None, float] = None,
        lr: float = 1e-4,
        weight_decay: float = 0.0,
        edge_type: str = "knn",
        min_dist: int = 0,
        n_neighbours: int = 30,
        fully_connected: bool = True,
        edge_weight: bool = False,
        self_loop: bool = True,
        undirected: bool = False,
        out_features: int = 6,
        normalise: bool = True,
        node_features: int = 9,
        edge_features: int = 1,
    ):
        super().__init__()
        # Verify inputs
        assert edge_type in ["knn", "distance"]
        if edge_type == "distance":
            assert min_dist > 0.0

        # Instantiate model
        self.model_type = model_type
        self.model = eval(model_type)(**model_dict)

        # Setup metrics
        self.train_pos_loss = torchmetrics.MeanSquaredError()
        self.train_vel_loss = torchmetrics.MeanSquaredError()
        self.train_yaw_loss = torchmetrics.MeanSquaredError()
        self.train_difference_loss = torchmetrics.MeanSquaredError()
        self.val_ade_loss = torchmetrics.MeanSquaredError()
        self.val_fde_loss = torchmetrics.MeanSquaredError()
        self.val_vel_loss = torchmetrics.MeanSquaredError()
        self.val_yaw_loss = torchmetrics.MeanSquaredError()
        self.val_fde_ttp_loss = torchmetrics.MeanSquaredError()
        self.val_ade_ttp_loss = torchmetrics.MeanSquaredError()

        # Learning parameters
        self.normalise = normalise
        self.global_scale = 8.025897979736328
        # self.global_scale = 1
        self.noise = noise
        self.lr = lr
        self.weight_decay = weight_decay

        # Model parameters
        self.out_features = out_features
        self.edge_features = edge_features
        self.node_features = node_features

        # Graph parameters
        self.edge_type = edge_type
        self.min_dist = min_dist
        self.fully_connected = fully_connected
        self.n_neighbours = 128 if fully_connected else n_neighbours
        self.edge_weight = edge_weight
        self.self_loop = self_loop
        self.undirected = undirected

        self.save_hyperparameters()

    def training_step(self, batch: Batch, batch_idx: int):
        # CARS
        type_mask = batch.x[:, 11] == 1
        batch.x = batch.x[type_mask]
        batch.y = batch.y[type_mask]
        batch.batch = batch.batch[type_mask]
        # Remove type from data
        batch.x = batch.x[:, :10]

        # Extract node features
        x = batch.x
        edge_attr = None

        ######################
        # Graph construction #
        ######################

        # Construct edges
        if self.edge_type == "knn":
            # Neighbour-based graph
            edge_index = torch_geometric.nn.knn_graph(
                x=x[:, :2], k=self.n_neighbours, batch=batch.batch, loop=self.self_loop
            )
        else:
            # Distance-based graph
            edge_index = torch_geometric.nn.radius_graph(
                x=x[:, :2],
                r=self.min_dist,
                batch=batch.batch,
                loop=self.self_loop,
                max_num_neighbors=self.n_neighbours,
                flow="source_to_target",
            )

        if self.undirected:
            edge_index, _ = torch_geometric.utils.to_undirected(edge_index)

        # Remove duplicates and sort
        edge_index = torch_geometric.utils.coalesce(edge_index)
        self.log("train_edges_per_node", edge_index.shape[1] / x.shape[0])

        # Determine whether to add random noise to dynamic states
        if self.noise is not None:
            x[:, : self.out_features] += self.noise * torch.randn_like(
                x[:, : self.out_features]
            )

        # Create edge_attr if specified
        if self.edge_weight:
            # Encode distance between nodes as edge_attr
            row, col = edge_index
            edge_attr = (x[row, :2] - x[col, :2]).norm(dim=-1).unsqueeze(1)
            edge_attr = edge_attr.type_as(batch.x)

        ######################
        # Training 1/1       #
        ######################

        # Obtain target delta dynamic nodes
        y_target = batch.y[:, : self.out_features] - x[:, : self.out_features]
        y_target = y_target.type_as(batch.x)

        if self.normalise:
            if edge_attr is None:
                # Center node positions
                x[:, [0, 1, 2]] -= batch.loc[batch.batch][:, [0, 1, 2]]
                # Scale all features (except yaws) with global scaler
                x[:, [0, 1, 2, 3, 4, 7, 8, 9]] /= self.global_scale
            else:
                # Center node positions
                x[:, [0, 1, 2]] -= batch.loc[batch.batch][:, [0, 1, 2]]
                # Scale all features (except yaws) with global scaler
                x[:, [0, 1, 2, 3, 4, 7, 8, 9]] /= self.global_scale
                # Scale edge attributes
                edge_attr /= self.global_scale

        # Obtain predicted delta dynamics
        delta_x = self.model(
            x=x, edge_index=edge_index, edge_attr=edge_attr, batch=batch.batch
        )

        # Process predicted yaw values
        yaw_pred = torch.tanh(delta_x[:, 5:9])
        yaw_targ = torch.vstack(
            [
                torch.sin(y_target[:, 5]),
                torch.cos(y_target[:, 5]),
                torch.sin(y_target[:, 6]),
                torch.cos(y_target[:, 6]),
            ]
        ).T

        # Compute new positions using old velocities (in normalised space)
        # pos_expected = batch.x[:, [0, 1]] + 0.1 * batch.x[:, [3, 4]]
        # # Compute new positions by updating old position with new (normalised) delta dynamics
        # pos_new = delta_x[:, [0, 1]] / self.global_scale + batch.x[:, [0, 1]]

        # Compute and log loss
        pos_loss = self.train_pos_loss(delta_x[:, :3], y_target[:, :3])
        vel_loss = self.train_vel_loss(delta_x[:, 3:5], y_target[:, 3:5])
        yaw_loss = self.train_yaw_loss(yaw_pred, yaw_targ)
        # pos_diff = self.train_difference_loss(pos_new, pos_expected)

        self.log("train_pos_loss", pos_loss, on_step=True, on_epoch=True)
        self.log("train_vel_loss", vel_loss, on_step=True, on_epoch=True)
        self.log("train_yaw_loss", yaw_loss, on_step=True, on_epoch=True)
        # self.log("position_difference", pos_diff, on_step=True, on_epoch=True)

        loss = pos_loss + vel_loss + yaw_loss  # +  pos_diff

        self.log("train_total_loss", loss, on_step=True, on_epoch=True)

        return loss

    def validation_step(self, batch: Batch, batch_idx: int):

        ######################
        # Initialisation     #
        ######################

        # Validate on sequential dataset. First 11 observations are used to prime the model.
        # Loss is computed on remaining 80 samples using rollout.

        # Determine valid initialisations at t=11
        mask = batch.x[:, :, -1]
        valid_mask = mask[:, 10] > 0

        # Discard non-valid nodes as no initial trajectories will be known
        batch.x = batch.x[valid_mask]
        batch.batch = batch.batch[valid_mask]
        batch.tracks_to_predict = batch.tracks_to_predict[valid_mask]
        batch.type = batch.type[valid_mask]

        # CARS
        type_mask = batch.type[:, 1] == 1
        batch.x = batch.x[type_mask]
        batch.batch = batch.batch[type_mask]
        batch.tracks_to_predict = batch.tracks_to_predict[type_mask]
        batch.type = batch.type[type_mask]

        # Update mask
        mask = batch.x[:, :, -1].bool()

        # Allocate target/prediction tensors
        n_nodes = batch.num_nodes
        y_hat = torch.zeros((80, n_nodes, self.out_features))
        y_target = torch.zeros((80, n_nodes, self.out_features))
        # Ensure device placement
        y_hat = y_hat.type_as(batch.x)
        y_target = y_target.type_as(batch.x)

        # Discard mask from features and extract static features
        batch.x = batch.x[:, :, :-1]
        # static_features = torch.cat(
        #     [batch.x[:, 10, self.out_features :], batch.type], dim=1
        # )
        static_features = torch.cat(
            [batch.x[:, 10, self.out_features:]], dim=1
        )
        static_features = static_features.type_as(batch.x)
        edge_attr = None

        ######################
        # History            #
        ######################

        for t in range(11):

            ######################
            # Graph construction #
            ######################

            mask_t = mask[:, t]
            # x_t = torch.cat([batch.x[mask_t, t, :], batch.type[mask_t]], dim=1)
            x_t = batch.x[mask_t, t, :].clone()
            batch_t = batch.batch[mask_t]

            # Construct edges
            if self.edge_type == "knn":
                # Neighbour-based graph
                edge_index = torch_geometric.nn.knn_graph(
                    x=x_t[:, :2],
                    k=self.n_neighbours,
                    batch=batch_t,
                    loop=self.self_loop,
                )
            else:
                # Distance-based graph
                edge_index = torch_geometric.nn.radius_graph(
                    x=x_t[:, :2],
                    r=self.min_dist,
                    batch=batch_t,
                    loop=self.self_loop,
                    max_num_neighbors=self.n_neighbours,
                    flow="source_to_target",
                )

            if self.undirected:
                edge_index, _ = torch_geometric.utils.to_undirected(edge_index)

            # Remove duplicates and sort
            edge_index = torch_geometric.utils.coalesce(edge_index)
            self.log(
                "val_history_edges_per_node",
                edge_index.shape[1] / x_t.shape[0],
                on_step=True,
                on_epoch=True,
            )

            # Create edge_attr if specified
            if self.edge_weight:
                # Encode distance between nodes as edge_attr
                row, col = edge_index
                edge_attr = (x_t[row, :2] - x_t[col, :2]).norm(dim=-1).unsqueeze(1)
                edge_attr = edge_attr.type_as(batch.x)

            ######################
            # Validation 1/2     #
            ######################

            # Normalise input graph
            if self.normalise:
                if edge_attr is None:
                    # Center node positions
                    x_t[:, [0, 1, 2]] -= batch.loc[batch.batch][mask_t][:, [0, 1, 2]]
                    # Scale all features (except yaws) with global scaler
                    x_t[:, [0, 1, 2, 3, 4, 7, 8, 9]] /= self.global_scale
                else:
                    # Center node positions
                    x_t[:, [0, 1, 2]] -= batch.loc[batch.batch][mask_t][:, [0, 1, 2]]
                    # Scale all features (except yaws) with global scaler
                    x_t[:, [0, 1, 2, 3, 4, 7, 8, 9]] /= self.global_scale
                    # Scale edge attributes
                    edge_attr /= self.global_scale

            # Obtain predicted delta dynamics
            delta_x = self.model(
                x=x_t, edge_index=edge_index, edge_attr=edge_attr, batch=batch_t
            )

            # Transform yaw
            bbox_yaw = torch.atan2(
                torch.tanh(delta_x[:, 5]), torch.tanh(delta_x[:, 6])
            ).unsqueeze(1)
            vel_yaw = torch.atan2(
                torch.tanh(delta_x[:, 7]), torch.tanh(delta_x[:, 8])
            ).unsqueeze(1)
            tmp = torch.cat([delta_x[:, 0:5], bbox_yaw, vel_yaw], dim=1)
            delta_x = tmp

            # Add deltas to input graph
            predicted_graph = torch.cat(
                (
                    batch.x[mask_t, t, : self.out_features] + delta_x,
                    static_features[mask_t],
                ),
                dim=-1,
            )
            predicted_graph = predicted_graph.type_as(batch.x)

            # Process yaw values to ensure [-pi, pi] interval
            yaws = predicted_graph[:, [5, 6]]
            yaws[yaws > 0] = (
                    torch.fmod(yaws[yaws > 0] + math.pi, torch.tensor(2 * math.pi))
                    - math.pi
            )
            yaws[yaws < 0] = (
                    torch.fmod(yaws[yaws < 0] - math.pi, torch.tensor(2 * math.pi))
                    + math.pi
            )
            predicted_graph[:, [5, 6]] = yaws


        # Save first prediction and target
        y_hat[0, mask_t, :] = predicted_graph[:, : self.out_features]
        y_target[0, mask_t, :] = batch.x[mask_t, 11, : self.out_features]

        ######################
        # Future             #
        ######################

        for t in range(11, 90):

            ######################
            # Graph construction #
            ######################

            # Latest prediction as input
            x_t = predicted_graph.clone()

            # Construct edges
            if self.edge_type == "knn":
                # Neighbour-based graph
                edge_index = torch_geometric.nn.knn_graph(
                    x=x_t[:, :2],
                    k=self.n_neighbours,
                    batch=batch.batch,
                    loop=self.self_loop,
                )
            else:
                # Distance-based graph
                edge_index = torch_geometric.nn.radius_graph(
                    x=x_t[:, :2],
                    r=self.min_dist,
                    batch=batch.batch,
                    loop=self.self_loop,
                    max_num_neighbors=self.n_neighbours,
                    flow="source_to_target",
                )

            if self.undirected:
                edge_index, _ = torch_geometric.utils.to_undirected(edge_index)

            # Remove duplicates and sort
            edge_index = torch_geometric.utils.coalesce(edge_index)
            self.log(
                "val_future_edges_per_node",
                edge_index.shape[1] / x_t.shape[0],
                on_step=True,
                on_epoch=True,
            )

            # Create edge_attr if specified
            if self.edge_weight:
                # Encode distance between nodes as edge_attr
                row, col = edge_index
                edge_attr = (x_t[row, :2] - x_t[col, :2]).norm(dim=-1).unsqueeze(1)
                edge_attr = edge_attr.type_as(batch.x)

            ######################
            # Validation 2/2     #
            ######################

            # Normalise input graph
            if self.normalise:
                if edge_attr is None:
                    # Center node positions
                    x_t[:, [0, 1, 2]] -= batch.loc[batch.batch][:, [0, 1, 2]]
                    # Scale all features (except yaws) with global scaler
                    x_t[:, [0, 1, 2, 3, 4, 7, 8, 9]] /= self.global_scale
                else:
                    # Center node positions
                    x_t[:, [0, 1, 2]] -= batch.loc[batch.batch][:, [0, 1, 2]]
                    # Scale all features (except yaws) with global scaler
                    x_t[:, [0, 1, 2, 3, 4, 7, 8, 9]] /= self.global_scale
                    # Scale edge attributes
                    edge_attr /= self.global_scale

            # Obtain predicted delta dynamics

            delta_x = self.model(
                x=x_t, edge_index=edge_index, edge_attr=edge_attr, batch=batch.batch
            )

            # Transform yaw
            bbox_yaw = torch.atan2(
                torch.tanh(delta_x[:, 5]), torch.tanh(delta_x[:, 6])
            ).unsqueeze(1)
            vel_yaw = torch.atan2(
                torch.tanh(delta_x[:, 7]), torch.tanh(delta_x[:, 8])
            ).unsqueeze(1)
            tmp = torch.cat([delta_x[:, 0:5], bbox_yaw, vel_yaw], dim=1)
            delta_x = tmp

            # Add deltas to input graph
            predicted_graph = torch.cat(
                [
                    predicted_graph[:, : self.out_features] + delta_x,
                    predicted_graph[:, self.out_features :],
                ],
                dim=1,
            )
            predicted_graph = predicted_graph.type_as(batch.x)

            # Process yaw values to ensure [-pi, pi] interval
            yaws = predicted_graph[:, [5, 6]]
            yaws[yaws > 0] = (
                    torch.fmod(yaws[yaws > 0] + math.pi, torch.tensor(2 * math.pi))
                    - math.pi
            )
            yaws[yaws < 0] = (
                    torch.fmod(yaws[yaws < 0] - math.pi, torch.tensor(2 * math.pi))
                    + math.pi
            )
            predicted_graph[:, [5, 6]] = yaws

            # Save prediction alongside true value (next time step state)
            y_hat[t - 10, :, :] = predicted_graph[:, : self.out_features]
            y_target[t - 10, :, :] = batch.x[:, t + 1, : self.out_features]

        fde_mask = mask[:, -1]
        val_mask = mask[:, 11:].permute(1, 0)

        # Compute and log loss
        fde_loss = self.val_fde_loss(
            y_hat[-1, fde_mask, :3], y_target[-1, fde_mask, :3]
        )
        ade_loss = self.val_ade_loss(
            y_hat[:, :, 0:3][val_mask], y_target[:, :, 0:3][val_mask]
        )
        vel_loss = self.val_vel_loss(
            y_hat[:, :, 3:5][val_mask], y_target[:, :, 3:5][val_mask]
        )
        yaw_loss = self.val_yaw_loss(
            y_hat[:, :, 5:7][val_mask], y_target[:, :, 5:7][val_mask]
        )

        # Compute losses on "tracks_to_predict"
        fde_ttp_mask = torch.logical_and(fde_mask, batch.tracks_to_predict)
        fde_ttp_loss = self.val_fde_ttp_loss(
            y_hat[-1, fde_ttp_mask, :3], y_target[-1, fde_ttp_mask, :3]
        )
        ade_ttp_mask = torch.logical_and(
            val_mask, batch.tracks_to_predict.expand((80, mask.size(0)))
        )
        ade_ttp_loss = self.val_ade_loss(
            y_hat[:, :, 0:3][ade_ttp_mask], y_target[:, :, 0:3][ade_ttp_mask]
        )

        ######################
        # Logging            #
        ######################

        self.log("val_ade_loss", ade_loss)
        self.log("val_fde_loss", fde_loss)
        self.log("val_vel_loss", vel_loss)
        self.log("val_yaw_loss", yaw_loss)
        self.log("val_total_loss", (ade_loss + vel_loss + yaw_loss) / 3)
        self.log("val_fde_ttp_loss", fde_ttp_loss)
        self.log("val_ade_ttp_loss", ade_ttp_loss)

        return (ade_loss + vel_loss + yaw_loss) / 3

    def predict_step(self, batch, batch_idx=None):

        ######################
        # Initialisation     #
        ######################

        # Determine valid initialisations at t=11
        mask = batch.x[:, :, -1]
        valid_mask = mask[:, 10] > 0

        # Discard non-valid nodes as no initial trajectories will be known
        batch.x = batch.x[valid_mask]
        batch.batch = batch.batch[valid_mask]
        batch.tracks_to_predict = batch.tracks_to_predict[valid_mask]
        batch.type = batch.type[valid_mask]

        # CARS
        type_mask = batch.type[:, 1] == 1
        batch.x = batch.x[type_mask]
        batch.batch = batch.batch[type_mask]
        batch.tracks_to_predict = batch.tracks_to_predict[type_mask]
        batch.type = batch.type[type_mask]

        # Update mask
        mask = batch.x[:, :, -1].bool()

        # Allocate target/prediction tensors
        n_nodes = batch.num_nodes
        y_hat = torch.zeros((90, n_nodes, self.node_features))
        y_target = torch.zeros((90, n_nodes, self.node_features))
        # Ensure device placement
        y_hat = y_hat.type_as(batch.x)
        y_target = y_target.type_as(batch.x)

        batch.x = batch.x[:, :, :-1]
        # static_features = torch.cat(
        #     [batch.x[:, 10, self.out_features :], batch.type], dim=1
        # )
        static_features = torch.cat(
            [batch.x[:, 10, self.out_features:]], dim=1
        )
        edge_attr = None

        ######################
        # History            #
        ######################

        for t in range(11):

            ######################
            # Graph construction #
            ######################

            mask_t = mask[:, t]
            # x_t = torch.cat([batch.x[mask_t, t, :], batch.type[mask_t]], dim=1)
            x_t = batch.x[mask_t, t, :].clone()
            batch_t = batch.batch[mask_t]

            # Construct edges
            if self.edge_type == "knn":
                # Neighbour-based graph
                edge_index = torch_geometric.nn.knn_graph(
                    x=x_t[:, :2],
                    k=self.n_neighbours,
                    batch=batch_t,
                    loop=self.self_loop,
                )
            else:
                # Distance-based graph
                edge_index = torch_geometric.nn.radius_graph(
                    x=x_t[:, :2],
                    r=self.min_dist,
                    batch=batch_t,
                    loop=self.self_loop,
                    max_num_neighbors=self.n_neighbours,
                    flow="source_to_target",
                )

            if self.undirected:
                edge_index, edge_attr = torch_geometric.utils.to_undirected(edge_index)

            # Remove duplicates and sort
            edge_index = torch_geometric.utils.coalesce(edge_index)

            # Create edge_attr if specified
            if self.edge_weight:
                # Encode distance between nodes as edge_attr
                row, col = edge_index
                edge_attr = (x_t[row, :2] - x_t[col, :2]).norm(dim=-1).unsqueeze(1)
                edge_attr = edge_attr.type_as(batch.x)

            ######################
            # Prediction 1/2     #
            ######################

            # Normalise input graph
            if self.normalise:
                if edge_attr is None:
                    # Center node positions
                    x_t[:, [0, 1, 2]] -= batch.loc[batch.batch][mask_t][:, [0, 1, 2]]
                    # Scale all features (except yaws) with global scaler
                    x_t[:, [0, 1, 2, 3, 4, 7, 8, 9]] /= self.global_scale
                else:
                    # Center node positions
                    x_t[:, [0, 1, 2]] -= batch.loc[batch.batch][mask_t][:, [0, 1, 2]]
                    # Scale all features (except yaws) with global scaler
                    x_t[:, [0, 1, 2, 3, 4, 7, 8, 9]] /= self.global_scale
                    # Scale edge attributes
                    edge_attr /= self.global_scale

            # Obtain predicted delta dynamics
            delta_x = self.model(
                x=x_t, edge_index=edge_index, edge_attr=edge_attr, batch=batch_t
            )

            # Transform yaw
            bbox_yaw = torch.atan2(
                torch.tanh(delta_x[:, 5]), torch.tanh(delta_x[:, 6])
            ).unsqueeze(1)
            vel_yaw = torch.atan2(
                torch.tanh(delta_x[:, 7]), torch.tanh(delta_x[:, 8])
            ).unsqueeze(1)
            tmp = torch.cat([delta_x[:, 0:5], bbox_yaw, vel_yaw], dim=1)
            delta_x = tmp

            # Add deltas to input graph
            predicted_graph = torch.cat(
                (
                    batch.x[mask_t, t, : self.out_features] + delta_x,
                    static_features[mask_t],
                ),
                dim=-1,
            )
            predicted_graph = predicted_graph.type_as(batch.x)

            # Process yaw values to ensure [-pi, pi] interval
            yaws = predicted_graph[:, [5, 6]]
            yaws[yaws > 0] = (
                    torch.fmod(yaws[yaws > 0] + math.pi, torch.tensor(2 * math.pi))
                    - math.pi
            )
            yaws[yaws < 0] = (
                    torch.fmod(yaws[yaws < 0] - math.pi, torch.tensor(2 * math.pi))
                    + math.pi
            )
            predicted_graph[:, [5, 6]] = yaws

            # Save first prediction and target
            y_hat[t, mask_t, :] = predicted_graph
            # y_target[t, mask_t, :] = torch.cat(
            #     [batch.x[mask_t, t + 1, :], batch.type[mask_t]], dim=-1
            # )

            y_target[t, mask_t, :] = batch.x[mask_t, t + 1, :].clone()

        ######################
        # Future             #
        ######################

        for t in range(11, 90):

            ######################
            # Graph construction #
            ######################

            # Latest prediction as input
            x_t = predicted_graph.clone()

            # Construct edges
            if self.edge_type == "knn":
                # Neighbour-based graph
                edge_index = torch_geometric.nn.knn_graph(
                    x=x_t[:, :2],
                    k=self.n_neighbours,
                    batch=batch.batch,
                    loop=self.self_loop,
                )
            else:
                # Distance-based graph
                edge_index = torch_geometric.nn.radius_graph(
                    x=x_t[:, :2],
                    r=self.min_dist,
                    batch=batch.batch,
                    loop=self.self_loop,
                    max_num_neighbors=self.n_neighbours,
                    flow="source_to_target",
                )

            if self.undirected:
                edge_index, edge_attr = torch_geometric.utils.to_undirected(edge_index)

            # Remove duplicates and sort
            edge_index = torch_geometric.utils.coalesce(edge_index)

            # Create edge_attr if specified
            if self.edge_weight:
                # Encode distance between nodes as edge_attr
                row, col = edge_index
                edge_attr = (x_t[row, :2] - x_t[col, :2]).norm(dim=-1).unsqueeze(1)
                edge_attr = edge_attr.type_as(batch.x)

            ######################
            # Prediction 2/2     #
            ######################

            # Normalise input graph
            if self.normalise:
                if edge_attr is None:
                    # Center node positions
                    x_t[:, [0, 1, 2]] -= batch.loc[batch.batch][:, [0, 1, 2]]
                    # Scale all features (except yaws) with global scaler
                    x_t[:, [0, 1, 2, 3, 4, 7, 8, 9]] /= self.global_scale
                else:
                    # Center node positions
                    x_t[:, [0, 1, 2]] -= batch.loc[batch.batch][:, [0, 1, 2]]
                    # Scale all features (except yaws) with global scaler
                    x_t[:, [0, 1, 2, 3, 4, 7, 8, 9]] /= self.global_scale
                    # Scale edge attributes
                    edge_attr /= self.global_scale

            # Obtain predicted delta dynamics
            delta_x = self.model(
                x=x_t, edge_index=edge_index, edge_attr=edge_attr, batch=batch.batch
            )

            # Transform yaw
            bbox_yaw = torch.atan2(
                torch.tanh(delta_x[:, 5]), torch.tanh(delta_x[:, 6])
            ).unsqueeze(1)
            vel_yaw = torch.atan2(
                torch.tanh(delta_x[:, 7]), torch.tanh(delta_x[:, 8])
            ).unsqueeze(1)
            tmp = torch.cat([delta_x[:, 0:5], bbox_yaw, vel_yaw], dim=1)
            delta_x = tmp

            # Add deltas to input graph
            predicted_graph = torch.cat(
                [
                    predicted_graph[:, : self.out_features] + delta_x,
                    predicted_graph[:, self.out_features :],
                ],
                dim=1,
            )
            predicted_graph = predicted_graph.type_as(batch.x)

            # Process yaw values to ensure [-pi, pi] interval
            yaws = predicted_graph[:, [5, 6]]
            yaws[yaws > 0] = (
                    torch.fmod(yaws[yaws > 0] + math.pi, torch.tensor(2 * math.pi))
                    - math.pi
            )
            yaws[yaws < 0] = (
                    torch.fmod(yaws[yaws < 0] - math.pi, torch.tensor(2 * math.pi))
                    + math.pi
            )
            predicted_graph[:, [5, 6]] = yaws

            # Save prediction alongside true value (next time step state)
            y_hat[t, :, :] = predicted_graph
            # y_target[t, :, :] = torch.cat([batch.x[:, t + 1], batch.type], dim=-1)
            y_target[t, :, :] = batch.x[:, t + 1].clone()

        return y_hat, y_target, mask

    def configure_optimizers(self):
        return torch.optim.Adam(
            self.parameters(), lr=self.lr, weight_decay=self.weight_decay
        )


class SequentialModule(pl.LightningModule):
    def __init__(
        self,
        model_type: Union[None, str],
        model_dict: Union[None, dict],
        lr: float = 1e-4,
        weight_decay: float = 0.0,
        noise: Union[None, float] = None,
        teacher_forcing: bool = False,
        teacher_forcing_ratio: float = 0.3,
        min_dist: int = 0,
        n_neighbours: int = 30,
        fully_connected: bool = True,
        edge_weight: bool = False,
        edge_type: str = "knn",
        self_loop: bool = True,
        undirected: bool = False,
        rnn_type: str = "GRU",
        out_features: int = 6,
        node_features: int = 9,
        edge_features: int = 1,
        normalise: bool = True,
        training_horizon: int = 90
    ):
        super().__init__()
        # Verify inputs
        assert edge_type in ["knn", "distance"]
        if edge_type == "distance":
            assert min_dist > 0.0

        # Set up metrics
        self.train_ade_loss = torchmetrics.MeanSquaredError()
        self.train_fde_loss = torchmetrics.MeanSquaredError()
        self.train_vel_loss = torchmetrics.MeanSquaredError()
        self.train_yaw_loss = torchmetrics.MeanSquaredError()
        self.val_ade_loss = torchmetrics.MeanSquaredError()
        self.val_fde_loss = torchmetrics.MeanSquaredError()
        self.val_vel_loss = torchmetrics.MeanSquaredError()
        self.val_yaw_loss = torchmetrics.MeanSquaredError()
        self.val_fde_ttp_loss = torchmetrics.MeanSquaredError()
        self.val_ade_ttp_loss = torchmetrics.MeanSquaredError()

        # Instantiate model
        self.model_type = model_type
        self.model = eval(model_type)(**model_dict)

        # Learning parameters
        self.normalise = normalise
        self.global_scale = 8.025897979736328
        self.noise = noise
        self.lr = lr
        self.weight_decay = weight_decay
        self.teacher_forcing = teacher_forcing
        self.teacher_forcing_ratio = teacher_forcing_ratio
        self.training_horizon = training_horizon

        # Model parameters
        self.rnn_type = rnn_type
        self.out_features = out_features
        self.edge_features = edge_features
        self.node_features = node_features

        # Graph parameters
        self.edge_type = edge_type
        self.min_dist = min_dist
        self.fully_connected = fully_connected
        self.n_neighbours = 128 if fully_connected else n_neighbours
        self.edge_weight = edge_weight
        self.self_loop = self_loop
        self.undirected = undirected

        self.save_hyperparameters()

    def training_step(self, batch: Batch, batch_idx: int):

        ######################
        # Initialisation     #
        ######################

        # Determine valid initialisations at t=11
        mask = batch.x[:, :, -1]
        valid_mask = mask[:, 10] > 0

        # Discard non-valid nodes as no initial trajectories will be known
        batch.x = batch.x[valid_mask]
        batch.batch = batch.batch[valid_mask]
        batch.tracks_to_predict = batch.tracks_to_predict[valid_mask]
        batch.type = batch.type[valid_mask]

        # CARS
        type_mask = batch.type[:, 1] == 1
        batch.x = batch.x[type_mask]
        batch.batch = batch.batch[type_mask]
        batch.tracks_to_predict = batch.tracks_to_predict[type_mask]
        batch.type = batch.type[type_mask]

        # Discard future values not used for training
        batch.x = batch.x[:, :(self.training_horizon+1)]

        # Update mask
        mask = batch.x[:, :, -1].bool()

        # Discard masks and extract static features
        batch.x = batch.x[:, :, :-1]
        # static_features = torch.cat(
        #     [batch.x[:, 10, self.out_features :], batch.type], dim=1
        # )
        static_features = batch.x[:, 10, self.out_features:].clone()
        static_features = static_features.type_as(batch.x)
        edge_attr = None
        # Extract dimensions and allocate predictions
        n_nodes = batch.num_nodes
        y_predictions = torch.zeros((n_nodes, self.training_horizon, self.out_features+2))
        y_predictions = y_predictions.type_as(batch.x)

        # Obtain target delta dynamic nodes
        # Use torch.roll to compute differences between x_t and x_{t+1}.
        # Ignore final difference (between t_0 and t_{-1})
        y_target = (
            torch.roll(batch.x[:, :, : self.out_features], (0, -1, 0), (0, 1, 2))
            - batch.x[:, :, : self.out_features]
        )[:, :-1, :]

        # Transform yaw values to their sines/cosines
        sines = torch.sin(y_target[:, :, [5, 6]])
        cosines = torch.cos(y_target[:, :, [5, 6]])

        # Replace yaws with sines/cosines
        y_target = torch.cat([
            y_target[:, :, [0, 1, 2, 3, 4]],
            sines[:, :, 0].unsqueeze(2),
            cosines[:, :, 0].unsqueeze(2),
            sines[:, :, 1].unsqueeze(2),
            cosines[:, :, 1].unsqueeze(2)
        ], dim=-1)
        y_target = y_target.type_as(batch.x)
        assert y_target.shape == y_predictions.shape

        # Initial hidden state
        if self.rnn_type == "GRU":
            h = torch.zeros((self.model.num_layers, n_nodes, self.model.rnn_size))
            h = h.type_as(batch.x)
        elif self.rnn_type == "LSTM":
            raise NotImplementedError
            h = torch.zeros((self.model.num_layers, 1, self.model.rnn_size))
            c = torch.zeros((self.model.num_layers, 1, self.model.rnn_size))
            h = (h, c)
        else:
            h = None

        ######################
        # History            #
        ######################

        for t in range(11):

            # Extract current input and target
            mask_t = mask[:, t]
            # x_t = torch.cat([batch.x[mask_t, t, :], batch.type[mask_t]], dim=1)
            x_t = batch.x[mask_t, t, :].clone()
            x_t = x_t.type_as(batch.x)

            # Add noise if specified
            if self.noise is not None:
                x_t[:, : self.out_features] += self.noise * torch.randn_like(
                    x_t[:, : self.out_features]
                )

            ######################
            # Graph construction #
            ######################

            # Construct edges
            if self.edge_type == "knn":
                # Neighbour-based graph
                edge_index = torch_geometric.nn.knn_graph(
                    x=x_t[:, :2],
                    k=self.n_neighbours,
                    batch=batch.batch[mask_t],
                    loop=self.self_loop,
                )
            else:
                # Distance-based graph
                edge_index = torch_geometric.nn.radius_graph(
                    x=x_t[:, :2],
                    r=self.min_dist,
                    batch=batch.batch[mask_t],
                    loop=self.self_loop,
                    max_num_neighbors=self.n_neighbours,
                    flow="source_to_target",
                )

            if self.undirected:
                edge_index, edge_attr = torch_geometric.utils.to_undirected(edge_index)

            # Remove duplicates and sort
            edge_index = torch_geometric.utils.coalesce(edge_index)

            # Create edge_attr if specified
            if self.edge_weight:
                # Encode distance between nodes as edge_attr
                row, col = edge_index
                edge_attr = (x_t[row, :2] - x_t[col, :2]).norm(dim=-1).unsqueeze(1)
                edge_attr = edge_attr.type_as(batch.x)

            #######################
            # Training 1/2        #
            #######################

            # Normalise input graph
            if self.normalise:
                if edge_attr is None:
                    # Center node positions
                    x_t[:, [0, 1, 2]] -= batch.loc[batch.batch][mask_t][:, [0, 1, 2]]
                    # Scale all features (except yaws) with global scaler
                    x_t[:, [0, 1, 2, 3, 4, 7, 8, 9]] /= self.global_scale
                else:
                    # Center node positions
                    x_t[:, [0, 1, 2]] -= batch.loc[batch.batch][mask_t][:, [0, 1, 2]]
                    # Scale all features (except yaws) with global scaler
                    x_t[:, [0, 1, 2, 3, 4, 7, 8, 9]] /= self.global_scale
                    # Scale edge attributes
                    edge_attr /= self.global_scale

            # Obtain predicted delta dynamics
            if h is None:
                delta_x = self.model(
                    x=x_t,
                    edge_index=edge_index,
                    edge_attr=edge_attr,
                    batch=batch.batch[mask_t],
                )
            else:
                # Add zero rows for new columns
                assert self.rnn_type == "GRU"
                delta_x, h_t = self.model(
                    x=x_t,
                    edge_index=edge_index,
                    edge_attr=edge_attr,
                    batch=batch.batch[mask_t],
                    hidden=h[:, mask_t],
                )
                # Update hidden states
                h[:, mask_t] = h_t

            # Process predicted yaw values
            yaw_pred = torch.tanh(delta_x[:, 5:9])
            delta_x[:, [5, 6, 7, 8]] = yaw_pred

            # Save deltas for loss computation
            y_predictions[mask_t, t, :] = delta_x

            if t == 10:
                # Transform yaw values for next graph
                bbox_yaw = torch.atan2(
                    torch.tanh(delta_x[:, 5]), torch.tanh(delta_x[:, 6])
                ).unsqueeze(1)
                vel_yaw = torch.atan2(
                    torch.tanh(delta_x[:, 7]), torch.tanh(delta_x[:, 8])
                ).unsqueeze(1)
                tmp = torch.cat([delta_x[:, 0:5], bbox_yaw, vel_yaw], dim=1)
                delta_x = tmp

                # Add deltas to input graph
                x_t = torch.cat(
                    (
                        batch.x[mask_t, t, : self.out_features] + delta_x,
                        static_features[mask_t],
                    ),
                    dim=-1,
                )

                # Process yaw values of latest graph to ensure [-pi, pi] interval
                yaws = x_t[:, [5, 6]]
                yaws[yaws > 0] = (
                        torch.fmod(yaws[yaws > 0] + math.pi, torch.tensor(2 * math.pi))
                        - math.pi
                )
                yaws[yaws < 0] = (
                        torch.fmod(yaws[yaws < 0] - math.pi, torch.tensor(2 * math.pi))
                        + math.pi
                )
                x_t[:, [5, 6]] = yaws

        # If using teacher_forcing, draw sample and accept <teach_forcing_ratio*100> % of the time. Else, deny.
        use_groundtruth = (
            (
                torch.distributions.uniform.Uniform(0, 1).sample()
                < self.teacher_forcing_ratio
            )
            if self.teacher_forcing
            else False
        )

        ######################
        # Future             #
        ######################

        for t in range(11, self.training_horizon):
            # Use groundtruth 'teacher_forcing_ratio' % of the time
            if use_groundtruth:
                # x_t = torch.cat([batch.x[:, t, :], batch.type], dim=1)
                x_t = batch.x[:, t, :].clone()
            x_prev = x_t.clone()

            ######################
            # Graph construction #
            ######################

            # Construct edges
            if self.edge_type == "knn":
                # Neighbour-based graph
                edge_index = torch_geometric.nn.knn_graph(
                    x=x_t[:, :2],
                    k=self.n_neighbours,
                    batch=batch.batch,
                    loop=self.self_loop,
                )
            else:
                # Distance-based graph
                edge_index = torch_geometric.nn.radius_graph(
                    x=x_t[:, :2],
                    r=self.min_dist,
                    batch=batch.batch,
                    loop=self.self_loop,
                    max_num_neighbors=self.n_neighbours,
                    flow="source_to_target",
                )

            if self.undirected:
                edge_index, edge_attr = torch_geometric.utils.to_undirected(edge_index)

            # Remove duplicates and sort
            edge_index = torch_geometric.utils.coalesce(edge_index)

            # Create edge_attr if specified
            if self.edge_weight:
                # Encode distance between nodes as edge_attr
                row, col = edge_index
                edge_attr = (x_t[row, :2] - x_t[col, :2]).norm(dim=-1).unsqueeze(1)
                edge_attr = edge_attr.type_as(batch.x)

            #######################
            # Training 2/2        #
            #######################

            # Normalise input graph
            if self.normalise:
                if edge_attr is None:
                    # Center node positions
                    x_t[:, [0, 1, 2]] -= batch.loc[batch.batch][:, [0, 1, 2]]
                    # Scale all features (except yaws) with global scaler
                    x_t[:, [0, 1, 2, 3, 4, 7, 8, 9]] /= self.global_scale
                else:
                    # Center node positions
                    x_t[:, [0, 1, 2]] -= batch.loc[batch.batch][:, [0, 1, 2]]
                    # Scale all features (except yaws) with global scaler
                    x_t[:, [0, 1, 2, 3, 4, 7, 8, 9]] /= self.global_scale
                    # Scale edge attributes
                    edge_attr /= self.global_scale

            # Obtain normalised predicted delta dynamics
            if h is None:
                delta_x = self.model(
                    x=x_t,
                    edge_index=edge_index,
                    edge_attr=edge_attr,
                    batch=batch.batch,
                )
            else:
                delta_x, h = self.model(
                    x=x_t,
                    edge_index=edge_index,
                    edge_attr=edge_attr,
                    batch=batch.batch,
                    hidden=h,
                )

            # Process predicted yaw values
            yaw_pred = torch.tanh(delta_x[:, 5:9])
            delta_x[:, [5, 6, 7, 8]] = yaw_pred

            # Save deltas for loss computation
            y_predictions[mask_t, t, :] = delta_x

            # Transform yaw
            bbox_yaw = torch.atan2(
                torch.tanh(delta_x[:, 5]), torch.tanh(delta_x[:, 6])
            ).unsqueeze(1)
            vel_yaw = torch.atan2(
                torch.tanh(delta_x[:, 7]), torch.tanh(delta_x[:, 8])
            ).unsqueeze(1)
            tmp = torch.cat([delta_x[:, 0:5], bbox_yaw, vel_yaw], dim=1)
            delta_x = tmp

            # Add deltas to input graph. Input for next timestep
            x_t = torch.cat(
                (
                    x_prev[:, : self.out_features] + delta_x,
                    x_prev[:, self.out_features :],
                ),
                dim=-1,
            )

            # Process yaw values to ensure [-pi, pi] interval
            yaws = x_t[:, [5, 6]]
            yaws[yaws > 0] = (
                    torch.fmod(yaws[yaws > 0] + math.pi, torch.tensor(2 * math.pi))
                    - math.pi
            )
            yaws[yaws < 0] = (
                    torch.fmod(yaws[yaws < 0] - math.pi, torch.tensor(2 * math.pi))
                    + math.pi
            )
            x_t[:, [5, 6]] = yaws

        # Determine valid inputs
        loss_mask_0 = mask[:, :self.training_horizon]
        # Determine valid targets
        loss_mask_1 = mask[:, 1:(self.training_horizon+1)]
        # Loss is computed at intersection
        loss_mask = torch.logical_and(loss_mask_0, loss_mask_1)
        # Determine valid end-points
        fde_mask_0 = mask[:, -1]
        # Determine valid inputs to end-points
        fde_mask_1 = mask[:, -2]
        fde_mask = torch.logical_and(fde_mask_0, fde_mask_1)

        # Compute and log loss
        fde_loss = self.train_fde_loss(
            y_predictions[fde_mask, -1, :3], y_target[fde_mask, -1, :3]
        )
        ade_loss = self.train_ade_loss(
            y_predictions[:, :self.training_horizon, :3][loss_mask],
            y_target[:, :self.training_horizon, :3][loss_mask]
        )
        vel_loss = self.train_vel_loss(
            y_predictions[:, :self.training_horizon, 3:5][loss_mask],
            y_target[:, :self.training_horizon, 3:5][loss_mask]
        )
        yaw_loss = self.train_yaw_loss(
            y_predictions[:, :self.training_horizon, [5, 6, 7, 8]][loss_mask],
            y_target[:, :self.training_horizon, [5, 6, 7, 8]][loss_mask]
        )

        self.log("train_fde_loss", fde_loss, on_step=True, on_epoch=True, batch_size=fde_mask.sum().item())
        self.log("train_ade_loss", ade_loss, on_step=True, on_epoch=True, batch_size=loss_mask.sum().item())
        self.log("train_vel_loss", vel_loss, on_step=True, on_epoch=True, batch_size=loss_mask.sum().item())
        self.log("train_yaw_loss", yaw_loss, on_step=True, on_epoch=True, batch_size=loss_mask.sum().item())
        loss = ade_loss + vel_loss + yaw_loss
        self.log(
            "train_total_loss",
            loss,
            on_step=True,
            on_epoch=True,
            batch_size=loss_mask.sum().item()
        )

        return loss

    def validation_step(self, batch: Batch, batch_idx: int):

        ######################
        # Initialisation     #
        ######################

        # Validate on sequential dataset. First 11 observations are used to prime the model.
        # Loss is computed on remaining 80 samples using rollout.

        # Determine valid initialisations at t=11
        mask = batch.x[:, :, -1]
        valid_mask = mask[:, 10] > 0

        # Discard non-valid nodes as no initial trajectories will be known
        batch.x = batch.x[valid_mask]
        batch.batch = batch.batch[valid_mask]
        batch.tracks_to_predict = batch.tracks_to_predict[valid_mask]
        batch.type = batch.type[valid_mask]

        # CARS
        type_mask = batch.type[:, 1] == 1
        batch.x = batch.x[type_mask]
        batch.batch = batch.batch[type_mask]
        batch.tracks_to_predict = batch.tracks_to_predict[type_mask]
        batch.type = batch.type[type_mask]

        # Update mask
        mask = batch.x[:, :, -1].bool()

        # Allocate target/prediction tensors
        n_nodes = batch.num_nodes
        y_hat = torch.zeros((80, n_nodes, self.out_features))
        y_hat = y_hat.type_as(batch.x)
        y_target = torch.zeros((80, n_nodes, self.out_features))
        y_target = y_target.type_as(batch.x)
        batch.x = batch.x[:, :, :-1]
        # static_features = torch.cat(
        #     [batch.x[:, 10, self.out_features :], batch.type], dim=1
        # )
        static_features = batch.x[:, 10, self.out_features:].clone()
        static_features = static_features.type_as(batch.x)
        edge_attr = None

        # Initial hidden state
        if self.rnn_type == "GRU":
            h = torch.zeros((self.model.num_layers, n_nodes, self.model.rnn_size))
            h = h.type_as(batch.x)
        elif self.rnn_type == "LSTM":
            h = torch.zeros((self.model.num_layers, 1, self.model.rnn_size))
            c = torch.zeros((self.model.num_layers, 1, self.model.rnn_size))
            h = (h, c)
        else:
            h = None

        ######################
        # History            #
        ######################

        for t in range(11):

            ######################
            # Graph construction #
            ######################

            mask_t = mask[:, t]
            # x_t = torch.cat([batch.x[mask_t, t, :], batch.type[mask_t]], dim=1)
            x_t = batch.x[mask_t, t, :].clone()

            # Construct edges
            if self.edge_type == "knn":
                # Neighbour-based graph
                edge_index = torch_geometric.nn.knn_graph(
                    x=x_t[:, :2],
                    k=self.n_neighbours,
                    batch=batch.batch[mask_t],
                    loop=self.self_loop,
                )
            else:
                # Distance-based graph
                edge_index = torch_geometric.nn.radius_graph(
                    x=x_t[:, :2],
                    r=self.min_dist,
                    batch=batch.batch[mask_t],
                    loop=self.self_loop,
                    max_num_neighbors=self.n_neighbours,
                    flow="source_to_target",
                )

            if self.undirected:
                edge_index, edge_attr = torch_geometric.utils.to_undirected(edge_index)

            # Remove duplicates and sort
            edge_index = torch_geometric.utils.coalesce(edge_index)

            # Create edge_attr if specified
            if self.edge_weight:
                # Encode distance between nodes as edge_attr
                row, col = edge_index
                edge_attr = (x_t[row, :2] - x_t[col, :2]).norm(dim=-1).unsqueeze(1)
                edge_attr = edge_attr.type_as(batch.x)

            ######################
            # Validation 1/2     #
            ######################

            # Normalise input graph
            if self.normalise:
                if edge_attr is None:
                    # Center node positions
                    x_t[:, [0, 1, 2]] -= batch.loc[batch.batch][mask_t][:, [0, 1, 2]]
                    # Scale all features (except yaws) with global scaler
                    x_t[:, [0, 1, 2, 3, 4, 7, 8, 9]] /= self.global_scale
                else:
                    # Center node positions
                    x_t[:, [0, 1, 2]] -= batch.loc[batch.batch][mask_t][:, [0, 1, 2]]
                    # Scale all features (except yaws) with global scaler
                    x_t[:, [0, 1, 2, 3, 4, 7, 8, 9]] /= self.global_scale
                    # Scale edge attributes
                    edge_attr /= self.global_scale

            # Obtain normalised predicted delta dynamics
            if h is None:
                delta_x = self.model(
                    x=x_t,
                    edge_index=edge_index,
                    edge_attr=edge_attr,
                    batch=batch.batch[mask_t],
                )
            else:
                delta_x, h_t = self.model(
                    x=x_t,
                    edge_index=edge_index,
                    edge_attr=edge_attr,
                    batch=batch.batch[mask_t],
                    hidden=h[:, mask_t],
                )
                # Update hidden state
                h[:, mask_t] = h_t

            if t == 10:
                # Transform yaw
                bbox_yaw = torch.atan2(
                    torch.tanh(delta_x[:, 5]), torch.tanh(delta_x[:, 6])
                ).unsqueeze(1)
                vel_yaw = torch.atan2(
                    torch.tanh(delta_x[:, 7]), torch.tanh(delta_x[:, 8])
                ).unsqueeze(1)
                tmp = torch.cat([delta_x[:, 0:5], bbox_yaw, vel_yaw], dim=1)
                delta_x = tmp

                # Add deltas to input graph
                predicted_graph = torch.cat(
                    (
                        batch.x[mask_t, t, : self.out_features] + delta_x,
                        static_features[mask_t],
                    ),
                    dim=-1,
                )
                predicted_graph = predicted_graph.type_as(batch.x)

                # Process yaw values to ensure [-pi, pi] interval
                yaws = predicted_graph[:, [5, 6]]
                yaws[yaws > 0] = (
                        torch.fmod(yaws[yaws > 0] + math.pi, torch.tensor(2 * math.pi))
                        - math.pi
                )
                yaws[yaws < 0] = (
                        torch.fmod(yaws[yaws < 0] - math.pi, torch.tensor(2 * math.pi))
                        + math.pi
                )
                predicted_graph[:, [5, 6]] = yaws

        # Save first prediction and target
        y_hat[0, mask_t, :] = predicted_graph[:, : self.out_features]
        y_target[0, mask_t, :] = batch.x[mask_t, 11, : self.out_features]

        ######################
        # Future             #
        ######################

        for t in range(11, 90):

            ######################
            # Graph construction #
            ######################

            # Latest prediction as input
            x_t = predicted_graph.clone()

            # Construct edges
            if self.edge_type == "knn":
                # Neighbour-based graph
                edge_index = torch_geometric.nn.knn_graph(
                    x=x_t[:, :2],
                    k=self.n_neighbours,
                    batch=batch.batch,
                    loop=self.self_loop,
                )
            else:
                # Distance-based graph
                edge_index = torch_geometric.nn.radius_graph(
                    x=x_t[:, :2],
                    r=self.min_dist,
                    batch=batch.batch,
                    loop=self.self_loop,
                    max_num_neighbors=self.n_neighbours,
                    flow="source_to_target",
                )

            if self.undirected:
                edge_index, edge_attr = torch_geometric.utils.to_undirected(edge_index)

            # Remove duplicates and sort
            edge_index = torch_geometric.utils.coalesce(edge_index)

            # Create edge_attr if specified
            if self.edge_weight:
                # Encode distance between nodes as edge_attr
                row, col = edge_index
                edge_attr = (x_t[row, :2] - x_t[col, :2]).norm(dim=-1).unsqueeze(1)
                edge_attr = edge_attr.type_as(batch.x)

            ######################
            # Validation 2/2     #
            ######################

            # Normalise input graph
            if self.normalise:
                if edge_attr is None:
                    # Center node positions
                    x_t[:, [0, 1, 2]] -= batch.loc[batch.batch][:, [0, 1, 2]]
                    # Scale all features (except yaws) with global scaler
                    x_t[:, [0, 1, 2, 3, 4, 7, 8, 9]] /= self.global_scale
                else:
                    # Center node positions
                    x_t[:, [0, 1, 2]] -= batch.loc[batch.batch][:, [0, 1, 2]]
                    # Scale all features (except yaws) with global scaler
                    x_t[:, [0, 1, 2, 3, 4, 7, 8, 9]] /= self.global_scale
                    # Scale edge attributes
                    edge_attr /= self.global_scale

            # Obtain normalised predicted delta dynamics
            if h is None:
                delta_x = self.model(
                    x=x_t,
                    edge_index=edge_index,
                    edge_attr=edge_attr,
                    batch=batch.batch,
                )
            else:
                delta_x, h = self.model(
                    x=x_t,
                    edge_index=edge_index,
                    edge_attr=edge_attr,
                    batch=batch.batch,
                    hidden=h,
                )

            # Transform yaw
            bbox_yaw = torch.atan2(
                torch.tanh(delta_x[:, 5]), torch.tanh(delta_x[:, 6])
            ).unsqueeze(1)
            vel_yaw = torch.atan2(
                torch.tanh(delta_x[:, 7]), torch.tanh(delta_x[:, 8])
            ).unsqueeze(1)
            tmp = torch.cat([delta_x[:, 0:5], bbox_yaw, vel_yaw], dim=1)
            delta_x = tmp

            # Add deltas to input graph
            predicted_graph = torch.cat(
                (
                    predicted_graph[:, : self.out_features] + delta_x,
                    predicted_graph[:, self.out_features :],
                ),
                dim=-1,
            )
            predicted_graph = predicted_graph.type_as(batch.x)

            # Process yaw values to ensure [-pi, pi] interval
            yaws = predicted_graph[:, [5, 6]]
            yaws[yaws > 0] = (
                    torch.fmod(yaws[yaws > 0] + math.pi, torch.tensor(2 * math.pi))
                    - math.pi
            )
            yaws[yaws < 0] = (
                    torch.fmod(yaws[yaws < 0] - math.pi, torch.tensor(2 * math.pi))
                    + math.pi
            )
            predicted_graph[:, [5, 6]] = yaws

            # Save prediction alongside true value (next time step state)
            y_hat[t - 10, :, :] = predicted_graph[:, : self.out_features]
            y_target[t - 10, :, :] = batch.x[:, t + 1, : self.out_features]

        fde_mask = mask[:, -1]
        val_mask = mask[:, 11:].permute(1, 0)

        # Compute and log loss
        fde_loss = self.val_fde_loss(
            y_hat[-1, fde_mask, :3], y_target[-1, fde_mask, :3]
        )
        ade_loss = self.val_ade_loss(
            y_hat[:, :, 0:3][val_mask], y_target[:, :, 0:3][val_mask]
        )
        vel_loss = self.val_vel_loss(
            y_hat[:, :, 3:5][val_mask], y_target[:, :, 3:5][val_mask]
        )
        yaw_loss = self.val_yaw_loss(
            y_hat[:, :, 5:7][val_mask], y_target[:, :, 5:7][val_mask]
        )

        # Compute losses on "tracks_to_predict"
        fde_ttp_mask = torch.logical_and(fde_mask, batch.tracks_to_predict)
        fde_ttp_loss = self.val_fde_ttp_loss(
            y_hat[-1, fde_ttp_mask, :3], y_target[-1, fde_ttp_mask, :3]
        )
        ade_ttp_mask = torch.logical_and(
            val_mask, batch.tracks_to_predict.expand((80, mask.size(0)))
        )
        ade_ttp_loss = self.val_ade_loss(
            y_hat[:, :, 0:3][ade_ttp_mask], y_target[:, :, 0:3][ade_ttp_mask]
        )

        ######################
        # Logging            #
        ######################

        self.log("val_ade_loss", ade_loss, batch_size=val_mask.sum().item())
        self.log("val_fde_loss", fde_loss, batch_size=fde_mask.sum().item())
        self.log("val_vel_loss", vel_loss, batch_size=val_mask.sum().item())
        self.log("val_yaw_loss", yaw_loss, batch_size=val_mask.sum().item())
        self.log("val_total_loss", (ade_loss + vel_loss + yaw_loss) / 3, batch_size=val_mask.sum().item())
        self.log("val_fde_ttp_loss", fde_ttp_loss, batch_size=fde_ttp_mask.sum().item())
        self.log("val_ade_ttp_loss", ade_ttp_loss, batch_size=ade_ttp_mask.sum().item())

        return (ade_loss + vel_loss + yaw_loss) / 3

    def predict_step(self, batch, batch_idx=None):

        ######################
        # Initialisation     #
        ######################

        # Determine valid initialisations at t=11
        mask = batch.x[:, :, -1]
        valid_mask = mask[:, 10] > 0

        # Discard non-valid nodes as no initial trajectories will be known
        batch.x = batch.x[valid_mask]
        batch.batch = batch.batch[valid_mask]
        batch.tracks_to_predict = batch.tracks_to_predict[valid_mask]
        batch.type = batch.type[valid_mask]

        # CARS
        type_mask = batch.type[:, 1] == 1
        batch.x = batch.x[type_mask]
        batch.batch = batch.batch[type_mask]
        batch.tracks_to_predict = batch.tracks_to_predict[type_mask]
        batch.type = batch.type[type_mask]

        # Update mask
        mask = batch.x[:, :, -1].bool()

        # Allocate target/prediction tensors
        n_nodes = batch.num_nodes
        y_hat = torch.zeros((90, n_nodes, self.node_features))
        y_target = torch.zeros((90, n_nodes, self.node_features))
        # Ensure device placement
        y_hat = y_hat.type_as(batch.x)
        y_target = y_target.type_as(batch.x)

        batch.x = batch.x[:, :, :-1]
        # static_features = torch.cat(
        #     [batch.x[:, 10, self.out_features :], batch.type], dim=1
        # )
        static_features = batch.x[:, 10, self.out_features :].clone()
        edge_attr = None

        # Initial hidden state
        if self.rnn_type == "GRU":
            h = torch.zeros((self.model.num_layers, n_nodes, self.model.rnn_size))
            h = h.type_as(batch.x)
        elif self.rnn_type == "LSTM":
            h = torch.zeros((self.model.num_layers, 1, self.model.rnn_size))
            c = torch.zeros((self.model.num_layers, 1, self.model.rnn_size))
            h = (h, c)
        else:
            h = None

        ######################
        # History            #
        ######################

        for t in range(11):

            ######################
            # Graph construction #
            ######################

            mask_t = mask[:, t]
            # x_t = torch.cat([batch.x[mask_t, t, :], batch.type[mask_t]], dim=1)
            x_t = batch.x[mask_t, t, :].clone()
            batch_t = batch.batch[mask_t]

            # Construct edges
            if self.edge_type == "knn":
                # Neighbour-based graph
                edge_index = torch_geometric.nn.knn_graph(
                    x=x_t[:, :2],
                    k=self.n_neighbours,
                    batch=batch_t,
                    loop=self.self_loop,
                )
            else:
                # Distance-based graph
                edge_index = torch_geometric.nn.radius_graph(
                    x=x_t[:, :2],
                    r=self.min_dist,
                    batch=batch_t,
                    loop=self.self_loop,
                    max_num_neighbors=self.n_neighbours,
                    flow="source_to_target",
                )

            if self.undirected:
                edge_index, edge_attr = torch_geometric.utils.to_undirected(edge_index)

            # Remove duplicates and sort
            edge_index = torch_geometric.utils.coalesce(edge_index)

            # Create edge_attr if specified
            if self.edge_weight:
                # Encode distance between nodes as edge_attr
                row, col = edge_index
                edge_attr = (x_t[row, :2] - x_t[col, :2]).norm(dim=-1).unsqueeze(1)
                edge_attr = edge_attr.type_as(batch.x)

            ######################
            # Predictions 1/2    #
            ######################

            # Normalise input graph
            if self.normalise:
                if edge_attr is None:
                    # Center node positions
                    x_t[:, [0, 1, 2]] -= batch.loc[batch.batch][mask_t][:, [0, 1, 2]]
                    # Scale all features (except yaws) with global scaler
                    x_t[:, [0, 1, 2, 3, 4, 7, 8, 9]] /= self.global_scale
                else:
                    # Center node positions
                    x_t[:, [0, 1, 2]] -= batch.loc[batch.batch][mask_t][:, [0, 1, 2]]
                    # Scale all features (except yaws) with global scaler
                    x_t[:, [0, 1, 2, 3, 4, 7, 8, 9]] /= self.global_scale
                    # Scale edge attributes
                    edge_attr /= self.global_scale

            # Obtain normalised predicted delta dynamics
            if h is None:
                delta_x = self.model(
                    x=x_t,
                    edge_index=edge_index,
                    edge_attr=edge_attr,
                    batch=batch.batch[mask_t],
                )
            else:
                delta_x, h_t = self.model(
                    x=x_t,
                    edge_index=edge_index,
                    edge_attr=edge_attr,
                    batch=batch.batch[mask_t],
                    hidden=h[:, mask_t],
                )
                h[:, mask_t] = h_t

            # Process yaw values
            bbox_yaw = torch.atan2(
                torch.tanh(delta_x[:, 5]), torch.tanh(delta_x[:, 6])
            ).unsqueeze(1)
            vel_yaw = torch.atan2(
                torch.tanh(delta_x[:, 7]), torch.tanh(delta_x[:, 8])
            ).unsqueeze(1)
            tmp = torch.cat([delta_x[:, 0:5], bbox_yaw, vel_yaw], dim=1)
            delta_x = tmp

            # Add deltas to input graph
            predicted_graph = torch.cat(
                (
                    batch.x[mask_t, t, : self.out_features] + delta_x,
                    static_features[mask_t],
                ),
                dim=-1,
            )
            predicted_graph = predicted_graph.type_as(batch.x)

            # Process yaw values to ensure [-pi, pi] interval
            yaws = predicted_graph[:, [5, 6]]
            yaws[yaws > 0] = (
                    torch.fmod(yaws[yaws > 0] + math.pi, torch.tensor(2 * math.pi))
                    - math.pi
            )
            yaws[yaws < 0] = (
                    torch.fmod(yaws[yaws < 0] - math.pi, torch.tensor(2 * math.pi))
                    + math.pi
            )
            predicted_graph[:, [5, 6]] = yaws

            # Save predictions and targets
            y_hat[t, mask_t, :] = predicted_graph
            # y_target[t, mask_t, :] = torch.cat(
            #     [batch.x[mask_t, t + 1, :], batch.type[mask_t]], dim=1
            # )
            y_target[t, mask_t, :] = batch.x[mask_t, t + 1, :].clone()

        ######################
        # Future             #
        ######################

        for t in range(11, 90):

            ######################
            # Graph construction #
            ######################

            x_t = predicted_graph.clone()

            # Construct edges
            if self.edge_type == "knn":
                # Neighbour-based graph
                edge_index = torch_geometric.nn.knn_graph(
                    x=x_t[:, :2],
                    k=self.n_neighbours,
                    batch=batch.batch,
                    loop=self.self_loop,
                )
            else:
                # Distance-based graph
                edge_index = torch_geometric.nn.radius_graph(
                    x=x_t[:, :2],
                    r=self.min_dist,
                    batch=batch.batch,
                    loop=self.self_loop,
                    max_num_neighbors=self.n_neighbours,
                    flow="source_to_target",
                )

            if self.undirected:
                edge_index, edge_attr = torch_geometric.utils.to_undirected(edge_index)

            # Remove duplicates and sort
            edge_index = torch_geometric.utils.coalesce(edge_index)

            # Create edge_attr if specified
            if self.edge_weight:
                # Encode distance between nodes as edge_attr
                row, col = edge_index
                edge_attr = (x_t[row, :2] - x_t[col, :2]).norm(dim=-1).unsqueeze(1)
                edge_attr = edge_attr.type_as(batch.x)

            ######################
            # Predictions 2/2    #
            ######################

            # Normalise input graph
            if self.normalise:
                if edge_attr is None:
                    # Center node positions
                    x_t[:, [0, 1, 2]] -= batch.loc[batch.batch][:, [0, 1, 2]]
                    # Scale all features (except yaws) with global scaler
                    x_t[:, [0, 1, 2, 3, 4, 7, 8, 9]] /= self.global_scale
                else:
                    # Center node positions
                    x_t[:, [0, 1, 2]] -= batch.loc[batch.batch][:, [0, 1, 2]]
                    # Scale all features (except yaws) with global scaler
                    x_t[:, [0, 1, 2, 3, 4, 7, 8, 9]] /= self.global_scale
                    # Scale edge attributes
                    edge_attr /= self.global_scale

            # Obtain normalised predicted delta dynamics
            if h is None:
                delta_x = self.model(
                    x=x_t,
                    edge_index=edge_index,
                    edge_attr=edge_attr,
                    batch=batch.batch,
                )
            else:
                delta_x, h = self.model(
                    x=x_t,
                    edge_index=edge_index,
                    edge_attr=edge_attr,
                    batch=batch.batch,
                    hidden=h,
                )

            # Transform yaw
            bbox_yaw = torch.atan2(
                torch.tanh(delta_x[:, 5]), torch.tanh(delta_x[:, 6])
            ).unsqueeze(1)
            vel_yaw = torch.atan2(
                torch.tanh(delta_x[:, 7]), torch.tanh(delta_x[:, 8])
            ).unsqueeze(1)
            tmp = torch.cat([delta_x[:, 0:5], bbox_yaw, vel_yaw], dim=1)
            delta_x = tmp

            predicted_graph = torch.cat(
                (
                    predicted_graph[:, : self.out_features] + delta_x,
                    predicted_graph[:, self.out_features :],
                ),
                dim=-1,
            )
            predicted_graph = predicted_graph.type_as(batch.x)

            # Process yaw values to ensure [-pi, pi] interval
            yaws = predicted_graph[:, [5, 6]]
            yaws[yaws > 0] = (
                    torch.fmod(yaws[yaws > 0] + math.pi, torch.tensor(2 * math.pi))
                    - math.pi
            )
            yaws[yaws < 0] = (
                    torch.fmod(yaws[yaws < 0] - math.pi, torch.tensor(2 * math.pi))
                    + math.pi
            )
            predicted_graph[:, [5, 6]] = yaws

            # Save prediction alongside true value (next time step state)
            y_hat[t, :, :] = predicted_graph
            # y_target[t, :, :] = torch.cat([batch.x[:, t + 1, :], batch.type], dim=1)
            y_target[t, :, :] = batch.x[:, t + 1, :].clone()

        return y_hat, y_target, mask

    def configure_optimizers(self):
        return torch.optim.Adam(
            self.parameters(), lr=self.lr, weight_decay=self.weight_decay
        )


class ConstantPhysicalBaselineModule(pl.LightningModule):
    def __init__(self, model=None, out_features: int = 6, **kwargs):
        super().__init__()
        assert model is None
        self.val_ade_loss = torchmetrics.MeanSquaredError()
        self.val_fde_loss = torchmetrics.MeanSquaredError()
        self.val_yaw_loss = torchmetrics.MeanSquaredError()
        self.val_vel_loss = torchmetrics.MeanSquaredError()
        self.val_fde_ttp_loss = torchmetrics.MeanSquaredError()
        self.val_ade_ttp_loss = torchmetrics.MeanSquaredError()

        self.out_features = out_features
        self.save_hyperparameters()

    def training_step(self, batch: Batch, batch_idx: int):
        pass

    def validation_step(self, batch: Batch, batch_idx: int):

        ######################
        # Initialisation     #
        ######################

        # Validate on sequential dataset. First 11 observations are used to prime the model.
        # Loss is computed on remaining 80 samples using rollout.

        # Determine valid initialisations at t=11
        mask = batch.x[:, :, -1]
        valid_mask = mask[:, 10] > 0

        # Discard non-valid nodes as no initial trajectories will be known
        batch.x = batch.x[valid_mask]
        batch.batch = batch.batch[valid_mask]
        batch.tracks_to_predict = batch.tracks_to_predict[valid_mask]
        batch.type = batch.type[valid_mask]
        # Update mask
        mask = batch.x[:, :, -1].bool()

        # Allocate target/prediction tensors
        n_nodes = batch.num_nodes
        y_hat = torch.zeros((80, n_nodes, self.out_features))
        y_target = torch.zeros((80, n_nodes, self.out_features))
        # Remove valid flag from features
        batch.x = batch.x[:, :, :-1]
        # Extract static features
        static_features = torch.cat(
            [batch.x[:, 10, self.out_features :], batch.type], dim=1
        )
        # Find valid agents at time t=11
        initial_mask = mask[:, 10]
        # Extract final dynamic states to use for predictions
        last_pos = batch.x[initial_mask, 10, 0:2]
        last_z = batch.x[initial_mask, 10, 2]
        last_vel = batch.x[initial_mask, 10, 3:5]
        last_yaw = batch.x[initial_mask, 10, 5:7]
        # Constant change in positions
        delta_pos = last_vel * 0.1
        # First updated position
        predicted_pos = last_pos + delta_pos
        predicted_graph = torch.cat(
            (predicted_pos, last_z.unsqueeze(1), last_vel, last_yaw, static_features),
            dim=1,
        )
        # Save first prediction and target
        y_hat[0, :, :] = predicted_graph[:, : self.out_features]
        y_target[0, :, :] = batch.x[:, 11, : self.out_features]

        for t in range(11, 90):
            predicted_pos += delta_pos
            predicted_graph = torch.cat(
                (predicted_pos, last_z.unsqueeze(1), last_vel, static_features), dim=1
            )
            y_hat[t - 10, :, :] = predicted_graph[:, : self.out_features]
            y_target[t - 10, :, :] = batch.x[:, t + 1, : self.out_features]

        fde_mask = mask[:, -1]
        val_mask = mask[:, 11:].permute(1, 0)

        # Compute and log loss
        fde_loss = self.val_fde_loss(
            y_hat[-1, fde_mask, :3], y_target[-1, fde_mask, :3]
        )
        ade_loss = self.val_ade_loss(
            y_hat[:, :, 0:3][val_mask], y_target[:, :, 0:3][val_mask]
        )
        vel_loss = self.val_vel_loss(
            y_hat[:, :, 3:5][val_mask], y_target[:, :, 3:5][val_mask]
        )
        yaw_loss = self.val_yaw_loss(
            y_hat[:, :, 5:7][val_mask], y_target[:, :, 5:7][val_mask]
        )

        # Compute losses on "tracks_to_predict"
        fde_ttp_mask = torch.logical_and(fde_mask, batch.tracks_to_predict)
        fde_ttp_loss = self.val_fde_ttp_loss(
            y_hat[-1, fde_ttp_mask, :3], y_target[-1, fde_ttp_mask, :3]
        )
        ade_ttp_mask = torch.logical_and(
            val_mask, batch.tracks_to_predict.expand((80, mask.size(0)))
        )
        ade_ttp_loss = self.val_ade_loss(
            y_hat[:, :, 0:3][ade_ttp_mask], y_target[:, :, 0:3][ade_ttp_mask]
        )

        ######################
        # Logging            #
        ######################

        self.log("val_ade_loss", ade_loss)
        self.log("val_fde_loss", fde_loss)
        self.log("val_vel_loss", vel_loss)
        self.log("val_yaw_loss", yaw_loss)
        self.log("val_total_loss", (ade_loss + vel_loss + yaw_loss) / 3)
        self.log("val_fde_ttp_loss", fde_ttp_loss)
        self.log("val_ade_ttp_loss", ade_ttp_loss)

        return (ade_loss + vel_loss + yaw_loss) / 3

    def predict_step(self, batch, batch_idx=None):

        ######################
        # Initialisation     #
        ######################

        # Determine valid initialisations at t=11
        mask = batch.x[:, :, -1]
        valid_mask = mask[:, 10] > 0

        # Discard non-valid nodes as no initial trajectories will be known
        batch.x = batch.x[valid_mask]
        batch.batch = batch.batch[valid_mask]
        batch.tracks_to_predict = batch.tracks_to_predict[valid_mask]
        batch.type = batch.type[valid_mask]
        # Update mask
        mask = batch.x[:, :, -1].bool()

        # Allocate target/prediction tensors
        n_nodes = batch.num_nodes
        y_hat = torch.zeros((90, n_nodes, 15))
        y_target = torch.zeros((90, n_nodes, 15))
        # Remove valid flag from features
        batch.x = batch.x[:, :, :-1]
        # Extract static features
        static_features = torch.cat(
            [batch.x[:, 10, self.out_features :], batch.type], dim=1
        )

        # Fill in targets
        for t in range(0, 90):
            y_target[t, :, :] = torch.cat([batch.x[:, t + 1, :], batch.type], dim=1)

        for t in range(11):
            mask_t = mask[:, t]

            last_pos = batch.x[mask_t, t, 0:2]
            last_z = batch.x[mask_t, t, 2]
            last_vel = batch.x[mask_t, t, 3:5]
            last_yaw = batch.x[mask_t, t, 5:7]

            delta_pos = last_vel * 0.1
            predicted_pos = last_pos + delta_pos
            predicted_graph = torch.cat(
                (
                    predicted_pos,
                    last_z.unsqueeze(1),
                    last_vel,
                    last_yaw,
                    static_features[mask_t],
                ),
                dim=1,
            )
            y_hat[t, mask_t, :] = predicted_graph

        for t in range(11, 90):
            last_pos = predicted_pos
            predicted_pos = last_pos + delta_pos
            predicted_graph = torch.cat(
                (
                    predicted_pos,
                    last_z.unsqueeze(1),
                    last_vel,
                    last_yaw,
                    static_features,
                ),
                dim=1,
            )
            y_hat[t, :, :] = predicted_graph

        return y_hat, y_target, mask

    def configure_optimizers(self):
        return torch.optim.Adam(self.parameters(), lr=1e-4)


class Objective(object):
    def __init__(self, config):
        self.config = config

    def __call__(self, trial):

        # Suggest hyperparameters

        # Model
        hidden_size = trial.suggest_categorical("hidden_size", [64, 96, 128, 192, 256])
        latent_edge_features = trial.suggest_categorical("latent_edge_features", [64, 96, 128, 192, 256])

        # Regressor
        weight_decay = trial.suggest_categorical("weight_decay", [1e-4, 5e-4, 1e-3, 5e-3, 1e-2, 1e-1, 0, 1, 10])
        training_horizon = trial.suggest_categorical("training_horizon", [12, 13, 14, 15, 20, 25, 30, 40, 50, 70, 90])
        teacher_forcing_ratio = trial.suggest_float("teacher_forcing_ratio", low=0.0, high=0.9, step=0.1)
        min_dist = trial.suggest_float("min_dist", low=1.0, high=40.0)
        n_neighbours = trial.suggest_int("n_neighbours", low=1, high=50)
        lr = trial.suggest_categorical("lr", [1e-6, 5e-6, 1e-5, 5e-5, 1e-4, 5e-4, 1e-3, 5e-3, 1e-2, 1e-1])
        noise = trial.suggest_float("noise", low=0.0, high=1.0)

        # Datamodule
        batch_size = trial.suggest_categorical("batch_size", [16, 32, 48, 64, 96, 128])

        # Trainer
        stochastic_weight_avg = trial.suggest_categorical("stochastic_weight_avg", ["True", "False"])
        gradient_clip_val = trial.suggest_float("gradient_clip_val", low=0.0, high=1.0)

        # Pack regressor parameters together
        model_kwargs = {
            "hidden_size": hidden_size,
            "latent_edge_features": latent_edge_features
        }
        regressor_kwargs = {
            "weight_decay": weight_decay,
            "n_neighbours": n_neighbours,
            "min_dist": min_dist,
            "lr": lr,
            "training_horizon": training_horizon,
            "teacher_forcing_ratio": teacher_forcing_ratio,
            "noise": noise
        }
        trainer_kwargs = {
            "gradient_clip_val": gradient_clip_val,
            "stochastic_weight_avg": stochastic_weight_avg
        }

        # Update model arguments
        self.config.datamodule.batch_size = batch_size

        regressor_dict = dict(self.config.regressor)
        regressor_dict.update(regressor_kwargs)
        self.config.regressor = DictConfig(regressor_dict)

        trainer_dict = dict(self.config.trainer)
        trainer_dict.update(trainer_kwargs)
        self.config.trainer = DictConfig(trainer_dict)

        model_dict = dict(self.config.model)
        model_dict.update(model_kwargs)
        self.config.model = DictConfig(model_dict)

        # Seed for reproducibility
        seed_everything(self.config["misc"]["seed"], workers=True)
        # Load data, model, and regressor
        datamodule = eval(self.config["misc"]["dm_type"])(**self.config["datamodule"])
        # Define model
        model_dict = self.config["model"]
        model_type = self.config["misc"]["model_type"]

        # Define LightningModule
        regressor = eval(self.config["misc"]["regressor_type"])(model_type=model_type,
                                                                model_dict=dict(model_dict),
                                                                **self.config["regressor"])

        log_dict = regressor_kwargs
        log_dict.update(trainer_kwargs)
        log_dict.update(model_kwargs)
        log_dict["batch_size"] = batch_size

        # Setup logging
        wandb_logger = WandbLogger(
            entity="petergroth",
            config=log_dict,
            project=self.config["logger"]["project"],
            reinit=True,
        )
        wandb_logger.watch(regressor, log_freq=self.config["misc"]["log_freq"], log_graph=False)

<<<<<<< HEAD
        # callbacks = [EarlyStopping(monitor="val_total_loss"),
        #             PyTorchLightningPruningCallback(trial, monitor="val_total_loss")]

=======
>>>>>>> 110f9099
        callbacks = [EarlyStopping(monitor="val_total_loss")]

        # Create trainer, fit, and validate
        trainer = pl.Trainer(
            logger=wandb_logger, **self.config["trainer"], enable_checkpointing=False, callbacks=callbacks
        )
        trainer.fit(model=regressor, datamodule=datamodule)

        val_total_loss = trainer.early_stopping_callback.best_score.item()
        wandb_logger.log_metrics({"best_total_val_loss": val_total_loss})
        wandb_logger.finalize("0")
        wandb_logger.experiment.finish()

<<<<<<< HEAD
        return val_total_loss

=======
        return trainer.early_stopping_callback.best_score.item()
>>>>>>> 110f9099

@hydra.main(config_path="../../configs/waymo/", config_name="config")
def main(config):
    # Print configuration file and save
    # print(OmegaConf.to_yaml(config))

    # pruner = optuna.pruners.MedianPruner()

    study = optuna.create_study(direction="minimize")
    study.optimize(Objective(config), n_trials=50, timeout=6000)


if __name__ == "__main__":
    main()<|MERGE_RESOLUTION|>--- conflicted
+++ resolved
@@ -2169,12 +2169,10 @@
         )
         wandb_logger.watch(regressor, log_freq=self.config["misc"]["log_freq"], log_graph=False)
 
-<<<<<<< HEAD
+
         # callbacks = [EarlyStopping(monitor="val_total_loss"),
         #             PyTorchLightningPruningCallback(trial, monitor="val_total_loss")]
 
-=======
->>>>>>> 110f9099
         callbacks = [EarlyStopping(monitor="val_total_loss")]
 
         # Create trainer, fit, and validate
@@ -2188,12 +2186,8 @@
         wandb_logger.finalize("0")
         wandb_logger.experiment.finish()
 
-<<<<<<< HEAD
         return val_total_loss
 
-=======
-        return trainer.early_stopping_callback.best_score.item()
->>>>>>> 110f9099
 
 @hydra.main(config_path="../../configs/waymo/", config_name="config")
 def main(config):
