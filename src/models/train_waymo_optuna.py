import argparse
import os
from pytorch_lightning.callbacks.early_stopping import EarlyStopping
import optuna
import pytorch_lightning as pl
import torch
import torch_geometric.nn
from pytorch_lightning.loggers import WandbLogger
from pytorch_lightning.utilities.seed import seed_everything
from src.data.dataset_waymo import OneStepWaymoDataModule, SequentialWaymoDataModule
import torchmetrics
from torch_geometric.data import Batch
from src.models.model import *
from src.models.train_waymo_model_reduced import *
import hydra
from omegaconf import DictConfig, OmegaConf
from typing import Union
import math
from pytorch_lightning.callbacks.early_stopping import EarlyStopping
from optuna.integration import PyTorchLightningPruningCallback


class Objective(object):
    def __init__(self, config):
        self.config = config

    def __call__(self, trial):

        # Suggest hyperparameters

        # Model
<<<<<<< HEAD
        hidden_size = trial.suggest_categorical("hidden_size", [32, 64, 96, 128, 192, 256])
        latent_edge_features = trial.suggest_categorical("latent_edge_features", [32, 64, 96, 128, 192, 256])
=======
        hidden_size = trial.suggest_categorical("hidden_size", [64, 96, 128, 192, 256])
        rnn_size = trial.suggest_categorical("rnn_size", [16, 32, 64, 96, 128, 192, 256])
        latent_edge_features = trial.suggest_categorical("latent_edge_features", [64, 96, 128, 192, 256])
>>>>>>> 4962bebf

        # Regressor
        weight_decay = trial.suggest_categorical("weight_decay", [1e-4, 5e-4, 1e-3, 5e-3, 1e-2, 1e-1, 0, 1, 10])
        training_horizon = trial.suggest_categorical("training_horizon", [12, 13, 14, 15, 20, 25, 30, 40, 50, 70, 90])
        teacher_forcing_ratio = trial.suggest_float("teacher_forcing_ratio", low=0.0, high=0.9, step=0.1)
        min_dist = trial.suggest_float("min_dist", low=1.0, high=40.0)
        n_neighbours = trial.suggest_int("n_neighbours", low=1, high=50)
        lr = trial.suggest_categorical("lr", [1e-6, 5e-6, 1e-5, 5e-5, 1e-4, 5e-4, 1e-3, 5e-3, 1e-2, 1e-1])
        noise = trial.suggest_float("noise", low=0.0, high=1.0)
        normalise = trial.suggest_categorical("normalise", ["True", "False"])
        # Datamodule
        batch_size = trial.suggest_categorical("batch_size", [16, 32])

        # Trainer
        stochastic_weight_avg = trial.suggest_categorical("stochastic_weight_avg", ["True", "False"])
        gradient_clip_val = trial.suggest_float("gradient_clip_val", low=0.0, high=1.0)

        # Pack regressor parameters together
        model_kwargs = {
            "hidden_size": hidden_size,
            "rnn_size": rnn_size,
            "latent_edge_features": latent_edge_features
        }
        regressor_kwargs = {
            "weight_decay": weight_decay,
            "n_neighbours": n_neighbours,
            "min_dist": min_dist,
            "lr": lr,
            "training_horizon": training_horizon,
            "teacher_forcing_ratio": teacher_forcing_ratio,
            "noise": noise,
            "normalise": normalise
        }
        trainer_kwargs = {
            "gradient_clip_val": gradient_clip_val,
            "stochastic_weight_avg": stochastic_weight_avg
        }

        # Update model arguments
        self.config.datamodule.batch_size = batch_size

        regressor_dict = dict(self.config.regressor)
        regressor_dict.update(regressor_kwargs)
        self.config.regressor = DictConfig(regressor_dict)

        trainer_dict = dict(self.config.trainer)
        trainer_dict.update(trainer_kwargs)
        self.config.trainer = DictConfig(trainer_dict)

        model_dict = dict(self.config.model)
        model_dict.update(model_kwargs)
        self.config.model = DictConfig(model_dict)

        # Seed for reproducibility
        seed_everything(self.config["misc"]["seed"], workers=True)
        # Load data, model, and regressor
        datamodule = eval(self.config["misc"]["dm_type"])(**self.config["datamodule"])
        # Define model
        model_dict = self.config["model"]
        model_type = self.config["misc"]["model_type"]

        # Define LightningModule
        regressor = eval(self.config["misc"]["regressor_type"])(model_type=model_type,
                                                                model_dict=dict(model_dict),
                                                                **self.config["regressor"])

        log_dict = regressor_kwargs
        log_dict.update(trainer_kwargs)
        log_dict.update(model_kwargs)
        log_dict["batch_size"] = batch_size

        # Setup logging
        wandb_logger = WandbLogger(
            entity="petergroth",
            config=log_dict,
            project=self.config["logger"]["project"],
            reinit=True,
        )
        wandb_logger.watch(regressor, log_freq=self.config["misc"]["log_freq"], log_graph=False)

        callbacks = [EarlyStopping(monitor="val_total_loss")]

        # Create trainer, fit, and validate
        trainer = pl.Trainer(
            logger=wandb_logger, **self.config["trainer"], enable_checkpointing=False, callbacks=callbacks
        )
        trainer.fit(model=regressor, datamodule=datamodule)

        val_total_loss = trainer.early_stopping_callback.best_score.item()
        wandb_logger.log_metrics({"best_total_val_loss": val_total_loss})
        wandb_logger.finalize("0")
        wandb_logger.experiment.finish()

        return val_total_loss


@hydra.main(config_path="../../configs/waymo/", config_name="config")
def main(config):
    # Print configuration file and save
    # print(OmegaConf.to_yaml(config))

    # pruner = optuna.pruners.MedianPruner()

    study = optuna.create_study(direction="minimize")
    study.optimize(Objective(config), n_trials=100, timeout=33000, gc_after_trial=True)


if __name__ == "__main__":
    main()<|MERGE_RESOLUTION|>--- conflicted
+++ resolved
@@ -29,14 +29,9 @@
         # Suggest hyperparameters
 
         # Model
-<<<<<<< HEAD
-        hidden_size = trial.suggest_categorical("hidden_size", [32, 64, 96, 128, 192, 256])
-        latent_edge_features = trial.suggest_categorical("latent_edge_features", [32, 64, 96, 128, 192, 256])
-=======
         hidden_size = trial.suggest_categorical("hidden_size", [64, 96, 128, 192, 256])
         rnn_size = trial.suggest_categorical("rnn_size", [16, 32, 64, 96, 128, 192, 256])
         latent_edge_features = trial.suggest_categorical("latent_edge_features", [64, 96, 128, 192, 256])
->>>>>>> 4962bebf
 
         # Regressor
         weight_decay = trial.suggest_categorical("weight_decay", [1e-4, 5e-4, 1e-3, 5e-3, 1e-2, 1e-1, 0, 1, 10])
