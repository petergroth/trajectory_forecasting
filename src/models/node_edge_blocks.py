from typing import Optional, Tuple
import torch
import torch_geometric.utils
from torch import nn, Tensor
from torch_geometric.nn import (
    GATConv,
    GCNConv,
    Sequential,
    GatedGraphConv,
    MessagePassing,
)
from torch_geometric.nn.norm import BatchNorm
from torch_geometric.nn.meta import MetaLayer
import torch.nn.functional as F
from torch_scatter import scatter_mean, scatter_add
from typing import Union
# from src.data.dataset import SequentialNBodyDataModule, OneStepNBodyDataModule
from torch_geometric.utils import dropout_adj

# from torch_geometric_temporal.nn import GConvLSTM, GCLSTM, TGCN


class node_mlp_1(nn.Module):
    def __init__(
        self,
        hidden_size: int = 64,
        node_features: int = 5,
        dropout: float = 0.0,
        edge_features: int = 0,
    ):
        # edge_features: dimension of input edge features
        super(node_mlp_1, self).__init__()
        self.node_mlp_1 = nn.Sequential(
            nn.Linear(
                in_features=node_features + edge_features, out_features=hidden_size
            ),
            nn.Dropout(p=dropout),
            nn.LeakyReLU(),
            # BatchNorm(in_channels=hidden_size),
            nn.Linear(in_features=hidden_size, out_features=hidden_size),
            nn.Dropout(p=dropout),
            nn.LeakyReLU(),
            # BatchNorm(in_channels=hidden_size),
            nn.Linear(in_features=hidden_size, out_features=hidden_size),
        )

    def forward(self, x, edge_index, edge_attr, u, batch):
        # x: [N, F_x], where N is the number of nodes.
        # batch: [N] with max entry B - 1.
        if edge_attr is not None:
            row, col = edge_index
            # Aggregate edge attributes
            edge_attr = scatter_add(edge_attr, row, dim=0, dim_size=x.size(0))
            # Concatenate
            out = torch.cat([x, edge_attr], dim=1)
        else:
            out = x

        # Update dynamic node attributes
        out = self.node_mlp_1(out)
        # Concatenate with static attributes and return
        return out


class node_mlp_out(nn.Module):
    # Output level node update function. Produces target attributes
    def __init__(
        self,
        hidden_size: int = 64,
        node_features: int = 5,
        dropout: float = 0.0,
        edge_features: int = 0,
        out_features: int = 4,
    ):
        super(node_mlp_out, self).__init__()
        self.out_features = out_features
        self.node_mlp_1 = nn.Sequential(
            nn.Linear(
                in_features=node_features + edge_features, out_features=hidden_size
            ),
            nn.Dropout(p=dropout),
            nn.LeakyReLU(),
            # BatchNorm(in_channels=hidden_size),
            nn.Linear(in_features=hidden_size, out_features=hidden_size),
            nn.Dropout(p=dropout),
            nn.LeakyReLU(),
            # BatchNorm(in_channels=hidden_size),
            nn.Linear(in_features=hidden_size, out_features=self.out_features),
        )

    def forward(self, x, edge_index, edge_attr, u, batch):
        # x: [N, F_x], where N is the number of nodes.
        # batch: [N] with max entry B - 1.
        row, col = edge_index
        if edge_attr is not None:
            # Aggregate edge attributes
            edge_attr = scatter_add(edge_attr, row, dim=0, dim_size=x.size(0))
            # Concatenate
            out = torch.cat([x, edge_attr], dim=1)
        else:
            out = x

        # Update dynamic node attributes
        out = self.node_mlp_1(out)
        # Return delta dynamics
        return out


class edge_mlp_1(nn.Module):
    # Input edge update function
    def __init__(
        self,
        node_features: int = 5,
        edge_features: int = 1,
        hidden_size: int = 128,
        dropout: float = 0.0,
        latent_edge_features: int = 32,
        **kwargs,
    ):
        super(edge_mlp_1, self).__init__()
        self.edge_features = edge_features
        self.node_features = node_features
        self.hidden_size = hidden_size
        self.dropout = dropout
        self.latent_edge_features = latent_edge_features

        self.message_mlp = nn.Sequential(
            nn.Linear(
                in_features=node_features * 2 + edge_features, out_features=hidden_size
            ),
            nn.Dropout(p=dropout),
            nn.LeakyReLU(),
            # BatchNorm(in_channels=hidden_size),
            nn.Linear(in_features=hidden_size, out_features=hidden_size),
            nn.Dropout(p=dropout),
            nn.LeakyReLU(),
            # BatchNorm(in_channels=hidden_size),
            nn.Linear(in_features=hidden_size, out_features=latent_edge_features),
        )

    def forward(self, src, dest, edge_attr, edge_index=None, u=None, batch=None):
        # src, dest: [E, F_x], where E is the number of edges.
        # edge_attr: [E, F_e]
        # batch: [E] with max entry B - 1.

        # Concatenate input values
        input = torch.cat([src, dest, edge_attr], dim=1)
        messages = self.message_mlp(
            input
        )  # Output size: [n_edges, latent_edge_features]
        return messages


class edge_rnn_1(nn.Module):
    def __init__(
        self,
        edge_features: int = 1,
        dropout: float = 0.0,
        rnn_size: int = 20,
        num_layers: int = 1,
        rnn_type: str = "LSTM",
    ):
        super(edge_rnn_1, self).__init__()
        self.edge_features = edge_features
        self.dropout = dropout if num_layers > 1 else 0.0
        self.rnn_size = rnn_size

        self.edge_history = eval(f"nn.{rnn_type}")(
            input_size=edge_features,
            hidden_size=rnn_size,
            num_layers=num_layers,
            dropout=self.dropout,
            batch_first=True,
        )

    def forward(
        self,
        edge_attr,
        hidden,
        edge_index,
        x_size,
    ):
        # Split rows and columns
        rows, cols = edge_index
        # Sum over all edge attributes per node.
        input = scatter_add(edge_attr, rows, dim=0, dim_size=x_size)
        input = input.unsqueeze(1)
        # Compute messages
        messages, hidden = self.edge_history(input, hidden)
        return messages.squeeze(), hidden


class edge_mlp_latent(nn.Module):
    # Input edge update function
    def __init__(
        self,
        node_features: int = 5,
        hidden_size: int = 128,
        dropout: float = 0.0,
        latent_edge_features: int = 32,
    ):
        super(edge_mlp_latent, self).__init__()
        self.latent_edge_features = latent_edge_features
        self.node_features = node_features
        self.hidden_size = hidden_size
        self.dropout = dropout

        self.message_mlp = nn.Sequential(
            nn.Linear(
                in_features=node_features * 2 + latent_edge_features,
                out_features=hidden_size,
            ),
            nn.Dropout(p=dropout),
            nn.LeakyReLU(),
            BatchNorm(in_channels=hidden_size),
            nn.Linear(in_features=hidden_size, out_features=latent_edge_features),
        )

    def forward(self, src, dest, edge_attr, edge_index=None, u=None, batch=None):
        # src, dest: [E, F_x], where E is the number of edges.
        # edge_attr: [E, F_e]
        # batch: [E] with max entry B - 1.
        # Concatenate input values
        input = torch.cat([src, dest, edge_attr], dim=1)
        messages = self.message_mlp(
            input
        )  # Output size: [n_edges, latent_edge_features]
        return messages


class node_mlp_latent(nn.Module):
    # Input node update function.
    # Assumes edge attributes have been updated
    def __init__(
        self,
        hidden_size: int,
        node_features: int = 5,
        dropout: float = 0.0,
        edge_features: int = 0,
    ):
        super(node_mlp_latent, self).__init__()
        self.node_mlp_1 = nn.Sequential(
            nn.Linear(
                in_features=node_features + edge_features, out_features=hidden_size
            ),
            nn.Dropout(p=dropout, inplace=True),
            nn.ReLU(),
            BatchNorm(in_channels=hidden_size),
            nn.Linear(in_features=hidden_size, out_features=node_features),
        )

    def forward(self, x, edge_index, edge_attr, u, batch):
        # x: [N, F_x], where N is the number of nodes.
        # batch: [N] with max entry B - 1.
        row, col = edge_index
        if edge_attr is not None:
            # Aggregate edge attributes
            edge_attr = scatter_add(edge_attr, row, dim=0, dim_size=x.size(0))
            # Concatenate
            out = torch.cat([x, edge_attr], dim=1)
        else:
            out = x

        # Update dynamic node attributes
        out = self.node_mlp_1(out)

        return out


class node_mlp_encoder(nn.Module):
    # Input node update function.
    # Assumes edge attributes have been updated
    def __init__(
        self,
        hidden_size: int,
        node_features: int = 5,
        dropout: float = 0.0,
        edge_features: int = 0,
    ):
        super(node_mlp_encoder, self).__init__()
        self.node_mlp_1 = nn.Sequential(
            nn.Linear(
                in_features=node_features + edge_features, out_features=hidden_size
            ),
            nn.Dropout(p=dropout, inplace=True),
            nn.ReLU(),
            BatchNorm(in_channels=hidden_size),
            nn.Linear(in_features=hidden_size, out_features=hidden_size),
        )

    def forward(self, x, edge_index, edge_attr, u, batch):
        # x: [N, F_x], where N is the number of nodes.
        # batch: [N] with max entry B - 1.
        if edge_attr is not None:
            row, col = edge_index
            # Aggregate edge attributes
            edge_attr = scatter_add(edge_attr, row, dim=0, dim_size=x.size(0))
            # Concatenate
            out = torch.cat([x, edge_attr], dim=1)
        else:
            out = x

        # Update dynamic node attributes
        out = self.node_mlp_1(out)
        return out


class node_rnn_1(nn.Module):
    # Input node update function.
    # Assumes edge attributes have been updated
    def __init__(
        self,
        node_features: int = 5,
        dropout: float = 0.0,
        edge_features: int = 0,
        rnn_size: int = 20,
        num_layers: int = 1,
        out_features: int = 7,
        hidden_size: int = 64,
    ):
        super(node_rnn_1, self).__init__()
        self.out_features = out_features
        self.rnn_size = rnn_size
        self.edge_features = edge_features
        self.num_layers = num_layers
        self.dropout = dropout if num_layers > 1 else 0.0

        self.node_mlp = nn.Sequential(
            nn.Linear(
                in_features=node_features + edge_features, out_features=hidden_size
            ),
            nn.ReLU(),
            BatchNorm(in_channels=hidden_size),
            nn.Linear(in_features=hidden_size, out_features=hidden_size),
            nn.ReLU(),
            BatchNorm(in_channels=hidden_size),
        )

        self.node_rnn = nn.GRU(
            input_size=hidden_size,
            hidden_size=rnn_size,
            num_layers=num_layers,
            dropout=self.dropout,
            batch_first=True,
        )

    def forward(self, x, edge_index, edge_attr, u, batch, hidden):
        # x: [N, F_x], where N is the number of nodes.
        # batch: [N] with max entry B - 1.
        row, col = edge_index
        # Aggregate edge attributes
        edge_attr = scatter_add(edge_attr, row, dim=0, dim_size=x.size(0))
        # Concatenate
        out = torch.cat([x, edge_attr], dim=1)
        out = self.node_mlp(out)
        # Add extra dimension
        out = out.unsqueeze(1)
        out, hidden = self.node_rnn(out, hidden)
        return out.squeeze(), hidden


class node_rnn_2(nn.Module):
    # Input node update function.
    # Assumes edge attributes have been updated
    def __init__(
        self,
        node_features: int = 5,
        dropout: float = 0.0,
        edge_features: int = 0,
        rnn_size: int = 20,
        num_layers: int = 1,
        out_features: int = 7,
        hidden_size: int = 64,
    ):
        super(node_rnn_2, self).__init__()
        self.out_features = out_features
        self.rnn_size = rnn_size
        self.edge_features = edge_features
        self.num_layers = num_layers
        self.dropout = dropout if num_layers > 1 else 0.0

        self.node_rnn = nn.GRU(
            input_size=node_features + edge_features,
            hidden_size=rnn_size,
            num_layers=num_layers,
            dropout=self.dropout,
            batch_first=True,
        )

        self.node_mlp = nn.Sequential(
            nn.Linear(in_features=rnn_size, out_features=hidden_size),
            nn.LeakyReLU(),
            # BatchNorm(in_channels=hidden_size),
            nn.Linear(in_features=hidden_size, out_features=hidden_size),
        )

    def forward(self, x, edge_index, edge_attr, u, batch, hidden):
        # x: [N, F_x], where N is the number of nodes.
        # batch: [N] with max entry B - 1.
        row, col = edge_index
        # Aggregate edge attributes
        edge_attr = scatter_add(edge_attr, row, dim=0, dim_size=x.size(0))
        # Concatenate
        out = torch.cat([x, edge_attr], dim=1)
        # Add extra dimension
        out = out.unsqueeze(1)
        out, hidden = self.node_rnn(out, hidden)
        out = self.node_mlp(out.squeeze())
        return out, hidden


class node_rnn_simple(nn.Module):
    # Input node update function.
    # Assumes edge attributes have been updated
    def __init__(
        self,
        node_features: int = 5,
        dropout: float = 0.0,
        edge_features: int = 0,
        rnn_size: int = 20,
        num_layers: int = 1,
        out_features: int = 7,
        rnn_type: str = "GRU",
    ):
        super(node_rnn_simple, self).__init__()
        self.out_features = out_features
        self.rnn_size = rnn_size
        self.edge_features = edge_features
        self.num_layers = num_layers
        self.dropout = dropout if num_layers > 1 else 0.0

        self.node_rnn = eval(f"nn.{rnn_type}")(
            input_size=node_features + edge_features,
            hidden_size=rnn_size,
            num_layers=num_layers,
            dropout=self.dropout,
            batch_first=True,
        )

    def forward(self, x, edge_index, edge_attr, u, batch, hidden):
<<<<<<< HEAD
        # x: [N, F_x], where N is the number of nodes.
        # batch: [N] with max entry B - 1.
        if edge_attr is not None:
            row, col = edge_index
            # Aggregate edge attributes
=======
        # If using also encoding edge attributes
        if self.edge_features > 0:
            row, col = edge_index
            # Aggregate edge attributes if present
>>>>>>> 185c26a1
            edge_attr = scatter_add(edge_attr, row, dim=0, dim_size=x.size(0))
            # Concatenate
            out = torch.cat([x, edge_attr], dim=1)
        else:
<<<<<<< HEAD
            out = x
=======
            # Only encoding node history
            out = x

>>>>>>> 185c26a1
        # Add extra dimension
        out = out.unsqueeze(1)
        out, hidden = self.node_rnn(out, hidden)
        return out.squeeze(), hidden


class node_gat_in(nn.Module):
    # Input node update function.
    # Assumes edge attributes have been updated
    def __init__(
        self,
        node_features: int = 5,
        dropout: float = 0.0,
        out_features: int = 64,
        heads: int = 4,
        edge_features: int = 1,
    ):
        super(node_gat_in, self).__init__()
        self.dropout = dropout
        self.gat = GATConv(
            in_channels=node_features,
            out_channels=out_features,
            heads=heads,
            dropout=dropout,
            concat=True,
            edge_dim=edge_features,
        )

    def forward(self, x, edge_index, edge_attr, u, batch):
        # Dropout + GAT
        out = F.dropout(x, p=self.dropout)
        out = F.elu(self.gat(x=out, edge_index=edge_index, edge_attr=edge_attr))
        return out


class node_gat_out(nn.Module):
    def __init__(
        self,
        node_features: int = 5,
        dropout: float = 0.0,
        out_features: int = 64,
        heads: int = 4,
        edge_features: int = 1,
    ):
        super(node_gat_out, self).__init__()
        self.dropout = dropout
        self.gat = GATConv(
            in_channels=node_features,
            out_channels=out_features,
            heads=heads,
            dropout=dropout,
            concat=False,
            edge_dim=edge_features,
        )

    def forward(self, x, edge_index, edge_attr, u, batch):
        # Dropout + GAT
        out = F.dropout(x, p=self.dropout)
        out = self.gat(x=out, edge_index=edge_index, edge_attr=edge_attr)
        return out


class node_gcn(nn.Module):
    def __init__(
        self,
        node_features: int = 5,
        dropout: float = 0.0,
        hidden_size: int = 64,
        out_features: int = 4,
        edge_features: int = 1,
        skip: bool = False,
    ):
        super(node_gcn, self).__init__()
        assert edge_features == 1
        self.dropout = dropout
        self.skip = skip
        self.gcn_in = GCNConv(
            in_channels=node_features,
            out_channels=hidden_size,
        )
        out_in = hidden_size + node_features if skip else hidden_size
        self.gcn_out = GCNConv(in_channels=out_in, out_channels=out_features)

    def forward(self, x, edge_index, edge_attr, u, batch):
        out = F.relu(
            self.gcn_in(x=x, edge_index=edge_index, edge_weight=edge_attr.squeeze())
        )
        out = F.dropout(out, p=self.dropout)
        if self.skip:
            out = torch.cat([x, out], dim=-1)
        out = self.gcn_out(
            x=out, edge_index=edge_index, edge_weight=edge_attr.squeeze()
        )

        return out<|MERGE_RESOLUTION|>--- conflicted
+++ resolved
@@ -438,29 +438,17 @@
         )
 
     def forward(self, x, edge_index, edge_attr, u, batch, hidden):
-<<<<<<< HEAD
-        # x: [N, F_x], where N is the number of nodes.
-        # batch: [N] with max entry B - 1.
-        if edge_attr is not None:
-            row, col = edge_index
-            # Aggregate edge attributes
-=======
         # If using also encoding edge attributes
         if self.edge_features > 0:
             row, col = edge_index
             # Aggregate edge attributes if present
->>>>>>> 185c26a1
             edge_attr = scatter_add(edge_attr, row, dim=0, dim_size=x.size(0))
             # Concatenate
             out = torch.cat([x, edge_attr], dim=1)
         else:
-<<<<<<< HEAD
-            out = x
-=======
             # Only encoding node history
             out = x
 
->>>>>>> 185c26a1
         # Add extra dimension
         out = out.unsqueeze(1)
         out, hidden = self.node_rnn(out, hidden)
