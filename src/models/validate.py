import argparse
import pytorch_lightning as pl
from src.data.dataset_waymo import OneStepWaymoDataModule, SequentialWaymoDataModule
from src.models.model import *
from src.models.train_waymo_model import *
import yaml
import hydra


# @hydra.main(config_path="../../configs/waymo/", config_name="config")
# def main(config):
#     # Define model and trainer
#     regressor = eval(config["misc"]["regressor_type"]).load_from_checkpoint(config["misc"]["ckpt_path"])
#     trainer = pl.Trainer(**config["trainer"])
#     datamodule = eval(config["misc"]["dm_type"])(**config["datamodule"])
#     trainer.validate(model=regressor, datamodule=datamodule)

@hydra.main(config_path="../../configs/waymo/", config_name="config")
def main(config):
<<<<<<< HEAD
        # Define model and trainer
    regressor = eval(config["misc"]["regressor_type"]).load_from_checkpoint(config["misc"]["ckpt_path"])
    trainer = pl.Trainer(**config["trainer"])
    datamodule = eval(config["misc"]["dm_type"])(**config["datamodule"])
    trainer.validate(model=regressor, datamodule=datamodule)
=======
    # Define model and trainer
    regressor = eval(config["misc"]["regressor_type"]).load_from_checkpoint(config["misc"]["ckpt_path"])
    config["logger"]["offline"] = False
    config["logger"]["version"] = "validation_test_02"
    config["logger"]["project"] = "meeting_nov_09"
    # Setup logging
    wandb_logger = WandbLogger(entity="petergroth", config=dict(config), **config["logger"])
    wandb_logger.watch(regressor, log_freq=1)
    trainer = pl.Trainer(logger=wandb_logger, **config["trainer"])
    config["datamodule"]["val_batch_size"] = 1
    datamodule = eval(config["misc"]["dm_type"])(**config["datamodule"])
    trainer.validate(model=regressor, datamodule=datamodule)

>>>>>>> 4e581efb

if __name__ == "__main__":
    main()<|MERGE_RESOLUTION|>--- conflicted
+++ resolved
@@ -17,13 +17,6 @@
 
 @hydra.main(config_path="../../configs/waymo/", config_name="config")
 def main(config):
-<<<<<<< HEAD
-        # Define model and trainer
-    regressor = eval(config["misc"]["regressor_type"]).load_from_checkpoint(config["misc"]["ckpt_path"])
-    trainer = pl.Trainer(**config["trainer"])
-    datamodule = eval(config["misc"]["dm_type"])(**config["datamodule"])
-    trainer.validate(model=regressor, datamodule=datamodule)
-=======
     # Define model and trainer
     regressor = eval(config["misc"]["regressor_type"]).load_from_checkpoint(config["misc"]["ckpt_path"])
     config["logger"]["offline"] = False
@@ -36,8 +29,7 @@
     config["datamodule"]["val_batch_size"] = 1
     datamodule = eval(config["misc"]["dm_type"])(**config["datamodule"])
     trainer.validate(model=regressor, datamodule=datamodule)
-
->>>>>>> 4e581efb
+    
 
 if __name__ == "__main__":
     main()