import argparse
import os

import hydra
import matplotlib.pyplot as plt
import numpy as np
import pytorch_lightning as pl
import torch
import yaml
# from models import ConstantModel
from matplotlib.patches import Circle, Rectangle, Ellipse
import matplotlib.colors as colors
from omegaconf import DictConfig, OmegaConf
from pytorch_lightning.utilities.seed import seed_everything

from src.data.dataset_waymo import OneStepWaymoDataModule
from src.training_modules.train_waymo_rnn_global import *


def make_predictions(path, config, n_steps=51, sequence_idx=0):
    # Set seed
    seed_everything(config["misc"]["seed"], workers=True)
    # Load datamodule
    config["datamodule"]["val_batch_size"] = 1
    config["datamodule"]["batch_size"] = 1
    config["datamodule"]["shuffle"] = False
    datamodule = eval(config["misc"]["dm_type"])(**config["datamodule"])

    # Load correct model
    if config["misc"]["model_type"] != "ConstantModel":
        regressor = eval(config["misc"]["regressor_type"]).load_from_checkpoint(path)
    else:
        regressor = eval(config["misc"]["regressor_type"])(**config["regressor"])
    # Setup
    regressor.eval()
    datamodule.setup()
    dataset = datamodule.val_dataset
    # Extract batch and add missing attributes
    batch = dataset.__getitem__(sequence_idx)
    batch.batch = torch.zeros(batch.x.size(0)).type(torch.int64)
    batch.num_graphs = 1

    # Make and return predictions
    y_hat, y_target, mask = regressor.predict_step(batch, prediction_horizon=n_steps)

    return y_hat.detach(), y_target, mask, batch


def plot_time_step(ax, t, states, alpha, colors, n_steps):
    # Scatter plot of all agent positions
    if t == n_steps-1 or t == 10:
        edgecolors = "k"
    else:
        edgecolors = None

    ax.scatter(
        x=states[t, :, 0].numpy(),
        y=states[t, :, 1].numpy(),
        s=50,
        color=colors,
        alpha=alpha,
        edgecolors=edgecolors,
    )
    # Draw velocity arrows at first and final future predictions
    if t == 10 or t == n_steps - 2:
        ax.quiver(
            states[t, :, 0].detach().numpy(),
            states[t, :, 1].detach().numpy(),
            states[t, :, 2].detach().numpy(),
            states[t, :, 3].detach().numpy(),
            width=0.003,
            headwidth=5,
            angles="xy",
            scale_units="xy",
            scale=1.0,
            color="lightgrey" if t == 10 else "k",
        )

    return ax


def plot_edges_single_agent(ax, t, states, agent, mask, dist, n_neighbours):
    if mask[agent, t]:

        edge_index = torch_geometric.nn.radius_graph(
            x=states[t, :, :2],
            r=dist,
            loop=False,
            max_num_neighbors=n_neighbours,
            flow="source_to_target",
        )

        edge_index = edge_index[:, edge_index[0] == agent]

        sources = states[t, edge_index[0], :2].numpy()
        targets = states[t, edge_index[1], :2].numpy()

        xs = sources[:, 0]
        ys = sources[:, 1]
        xt = targets[:, 0]
        yt = targets[:, 1]
        xx = np.hstack((xs, xt))
        yy = np.hstack((ys, yt))

        for i in range(edge_index.size(1)):
            ax.plot(
                xx[[i, i + edge_index.size(1)]],
                yy[[i, i + edge_index.size(1)]],
                color="k",
                alpha=0.2,
            )

    return ax


def plot_edges_all_agents(ax, t, states, dist, n_neighbours):
    # Create graph
    edge_index = torch_geometric.nn.radius_graph(
        x=states[t, :, :2],
        r=dist,
        loop=False,
        max_num_neighbors=n_neighbours,
        flow="source_to_target",
    )

    sources = states[t, edge_index[0], :2].numpy()
    targets = states[t, edge_index[1], :2].numpy()

    xs = sources[:, 0]
    ys = sources[:, 1]
    xt = targets[:, 0]
    yt = targets[:, 1]
    xx = np.hstack((xs, xt))
    yy = np.hstack((ys, yt))

    for i in range(edge_index.size(1)):
        ax.plot(
            xx[[i, i + edge_index.size(1)]],
            yy[[i, i + edge_index.size(1)]],
            color="k",
            alpha=0.2,
        )

    return ax


def main():
    parser = argparse.ArgumentParser()
    parser.add_argument("config")
    parser.add_argument("ckpt_path")
    parser.add_argument("output_path")
    parser.add_argument("sequence_idx", type=int)
    parser.add_argument("n_steps", type=int, default=51)
    args = parser.parse_args()

    # Load config file
    with open(args.config) as f:
        config = yaml.safe_load(f)

    # Make predictions
    y_hat, y_target, mask, batch = make_predictions(
        path=args.ckpt_path,
        config=config,
        sequence_idx=args.sequence_idx,
        n_steps=args.n_steps,
    )
    # Extract sequence information and roadmap
    n_steps = args.n_steps
    _, n_agents, n_features = y_hat.shape
    roadgraph = batch.u.squeeze().numpy()
<<<<<<< HEAD
    # Remove zero-padding
    roadgraph = roadgraph[:, 40:-40, 40:-40]

    # Extract map information
=======
    roadgraph = np.sum(roadgraph, axis=0)
    roadgraph = roadgraph[40:-40, 40:-40]
    # print(roadgraph.shape)
>>>>>>> b0474f3a
    loc_x = batch.loc[:, 0].squeeze().numpy()
    loc_y = batch.loc[:, 1].squeeze().numpy()
    width = 150
    extent = (
        loc_x - width / 2,
        loc_x + width / 2,
        loc_y - width / 2,
        loc_y + width / 2,
    )
    x_min, x_max, y_min, y_max = extent
    # Create directory for visualisations
    os.makedirs(args.output_path, exist_ok=True)

    # Create figure
    fig, ax = plt.subplots(1, 2, figsize=(20, 10))

    # Plot each map channel separately using different colors/opacities
    layer_colors = ["Greys", "Spectral", "Greys", "Greys", "bwr", "bwr", "Greys", "Reds"]
    layer_alphas = [0.2, 0.3, 0.5, 1, 0.5, 1, 1, 1]
    for layer_id in range(8):
        layer_mask = roadgraph[layer_id].astype(np.float)
        for i in range(2):
            ax[i].imshow(
                layer_mask,
                aspect="equal",
                cmap=layer_colors[layer_id],
                norm=colors.Normalize(vmin=-2, vmax=1.0),
                extent=extent,
                origin="lower",
                alpha=layer_mask*layer_alphas[layer_id],
                # interpolation="bessel"
            )

    # Create colors and opacities for all agents in scene
    agent_colors = [
        (np.random.random(), np.random.random(), np.random.random())
        for _ in range(n_agents)
    ]

    alphas = np.linspace(0.1, 1, n_steps)

    # Main loop
    for t in range(n_steps - 1):
        #Plot groundtruth
        ax[0] = plot_time_step(
            ax=ax[0],
            t=t,
            states=y_target,
            alpha=alphas[t],
            colors=agent_colors,
            n_steps=n_steps,
        )
        ax[1] = plot_time_step(
            ax=ax[1], t=t, states=y_hat, alpha=alphas[t], colors=agent_colors, n_steps=n_steps
        )

        # ax[1] = plot_edges_single_agent(ax=ax[1], t=t, states=y_hat, alpha=alphas[t], agent=3, mask=mask)
        # ax[1] = plot_edges_all_agents(
        #     ax=ax[1],
        #     t=t,
        #     states=y_hat,
        #     dist=config["regressor"]["min_dist"],
        #     n_neighbours=config["regressor"]["n_neighbours"],
        # )
        # ax[1] = plot_edges_single_agent(ax=ax[1], t=t, states=y_hat, alpha=alphas[t], agent=0, mask=mask)

    ax[0].axis("equal")
    ax[0].set_xlim((x_min, x_max))
    ax[0].set_ylim((y_min, y_max))
    ax[1].axis("equal")
    ax[1].set_xlim((x_min, x_max))
    ax[1].set_ylim((y_min, y_max))
    ax[0].set_title("Groundtruth trajectories")
    ax[1].set_title("Predicted trajectories")

    # plt.show()
    fig.savefig(f"{args.output_path}/sequence_{args.sequence_idx:04}_{n_steps}.png")


if __name__ == "__main__":
    main()
<|MERGE_RESOLUTION|>--- conflicted
+++ resolved
@@ -168,16 +168,11 @@
     n_steps = args.n_steps
     _, n_agents, n_features = y_hat.shape
     roadgraph = batch.u.squeeze().numpy()
-<<<<<<< HEAD
+
     # Remove zero-padding
     roadgraph = roadgraph[:, 40:-40, 40:-40]
 
     # Extract map information
-=======
-    roadgraph = np.sum(roadgraph, axis=0)
-    roadgraph = roadgraph[40:-40, 40:-40]
-    # print(roadgraph.shape)
->>>>>>> b0474f3a
     loc_x = batch.loc[:, 0].squeeze().numpy()
     loc_y = batch.loc[:, 1].squeeze().numpy()
     width = 150
