import argparse
import os

import hydra
import matplotlib.pyplot as plt
import numpy as np
import pytorch_lightning as pl
import torch
import yaml
# from models import ConstantModel
from matplotlib.patches import Circle, Rectangle, Ellipse
<<<<<<< HEAD
=======
import matplotlib.colors as colors
>>>>>>> b6915ce7
from omegaconf import DictConfig, OmegaConf
from pytorch_lightning.utilities.seed import seed_everything

from src.data.dataset_waymo import OneStepWaymoDataModule
# from src.training_modules.train_waymo_rnn_global import *
from src.training_modules.train_waymo_gauss import *

def make_predictions(path, config, n_steps=51, sequence_idx=0):
    # Set seed
    seed_everything(config["misc"]["seed"], workers=True)
    # Load datamodule
    config["datamodule"]["val_batch_size"] = 1
    config["datamodule"]["batch_size"] = 1
    config["datamodule"]["shuffle"] = False
    datamodule = eval(config["misc"]["dm_type"])(**config["datamodule"])

    # Load correct model
    if config["misc"]["model_type"] != "ConstantModel":
        regressor = eval(config["misc"]["regressor_type"]).load_from_checkpoint(path)
    else:
        regressor = eval(config["misc"]["regressor_type"])(**config["regressor"])
    # Setup
    regressor.eval()
    datamodule.setup()
    dataset = datamodule.val_dataset
    # Extract batch and add missing attributes
    batch = dataset.__getitem__(sequence_idx)
    batch.batch = torch.zeros(batch.x.size(0)).type(torch.int64)
    batch.num_graphs = 1
<<<<<<< HEAD
    # batch.batch = batch.batch[agent]
    # batch.tracks_to_predict = batch.tracks_to_predict[agent]
    # batch.type = batch.type[agent]
    y_hat, y_target, mask, Sigma = regressor.predict_step(batch, prediction_horizon=n_steps)
    # torch.save((y_hat, y_target, mask), dirpath + f"/sequence_{i:04}.pt")
    return y_hat.detach(), y_target, mask, batch, Sigma
=======

    # Make and return predictions
    y_hat, y_target, mask = regressor.predict_step(batch, prediction_horizon=n_steps)

    return y_hat.detach(), y_target, mask, batch
>>>>>>> b6915ce7


def plot_time_step(ax, t, states, alpha, colors, n_steps):
    # Scatter plot of all agent positions
    if t == n_steps-1 or t == 10:
        edgecolors = "k"
    else:
        edgecolors = None

    ax.scatter(
        x=states[t, :, 0].numpy(),
        y=states[t, :, 1].numpy(),
        s=50,
        color=colors,
        alpha=alpha,
        edgecolors=edgecolors,
    )
    # Draw velocity arrows at first and final future predictions
    if t == 10 or t == n_steps - 2:
        ax.quiver(
            states[t, :, 0].detach().numpy(),
            states[t, :, 1].detach().numpy(),
            states[t, :, 2].detach().numpy(),
            states[t, :, 3].detach().numpy(),
            width=0.003,
            headwidth=5,
            angles="xy",
            scale_units="xy",
            scale=1.0,
            color="lightgrey" if t == 10 else "k",
        )

    return ax


def plot_edges_single_agent(ax, t, states, agent, mask, dist, n_neighbours):
    if mask[agent, t]:

        edge_index = torch_geometric.nn.radius_graph(
            x=states[t, :, :2],
            r=dist,
            loop=False,
            max_num_neighbors=n_neighbours,
            flow="source_to_target",
        )

        edge_index = edge_index[:, edge_index[0] == agent]

        sources = states[t, edge_index[0], :2].numpy()
        targets = states[t, edge_index[1], :2].numpy()

        xs = sources[:, 0]
        ys = sources[:, 1]
        xt = targets[:, 0]
        yt = targets[:, 1]
        xx = np.hstack((xs, xt))
        yy = np.hstack((ys, yt))

        for i in range(edge_index.size(1)):
            ax.plot(
                xx[[i, i + edge_index.size(1)]],
                yy[[i, i + edge_index.size(1)]],
                color="k",
                alpha=0.2,
            )

    return ax


def plot_edges_all_agents(ax, t, states, dist, n_neighbours):
    # Create graph
    edge_index = torch_geometric.nn.radius_graph(
        x=states[t, :, :2],
        r=dist,
        loop=False,
        max_num_neighbors=n_neighbours,
        flow="source_to_target",
    )

    sources = states[t, edge_index[0], :2].numpy()
    targets = states[t, edge_index[1], :2].numpy()

    xs = sources[:, 0]
    ys = sources[:, 1]
    xt = targets[:, 0]
    yt = targets[:, 1]
    xx = np.hstack((xs, xt))
    yy = np.hstack((ys, yt))

    for i in range(edge_index.size(1)):
        ax.plot(
            xx[[i, i + edge_index.size(1)]],
            yy[[i, i + edge_index.size(1)]],
            color="k",
            alpha=0.2,
        )

    return ax


def main():
    parser = argparse.ArgumentParser()
    parser.add_argument("config")
    parser.add_argument("ckpt_path")
    parser.add_argument("output_path")
    parser.add_argument("sequence_idx", type=int)
    parser.add_argument("n_steps", type=int, default=51)
    args = parser.parse_args()

    # Load config file
    with open(args.config) as f:
        config = yaml.safe_load(f)

<<<<<<< HEAD
    y_hat, y_target, mask, batch, Sigma = make_predictions(
=======
    # Make predictions
    y_hat, y_target, mask, batch = make_predictions(
>>>>>>> b6915ce7
        path=args.ckpt_path,
        config=config,
        sequence_idx=args.sequence_idx,
        n_steps=args.n_steps,
    )
    # Extract sequence information and roadmap
    n_steps = args.n_steps
    _, n_agents, n_features = y_hat.shape
    roadgraph = batch.u.squeeze().numpy()

    # Remove zero-padding
    roadgraph = roadgraph[:, 40:-40, 40:-40]

    # Extract map information
    loc_x = batch.loc[:, 0].squeeze().numpy()
    loc_y = batch.loc[:, 1].squeeze().numpy()
    width = 150
    extent = (
        loc_x - width / 2,
        loc_x + width / 2,
        loc_y - width / 2,
        loc_y + width / 2,
    )
    x_min, x_max, y_min, y_max = extent
    # Create directory for visualisations
    os.makedirs(args.output_path, exist_ok=True)

    # Create figure
    fig, ax = plt.subplots(1, 2, figsize=(20, 10))

    # Plot each map channel separately using different colors/opacities
    layer_colors = ["Greys", "Spectral", "Greys", "Greys", "bwr", "bwr", "Greys", "Reds"]
    layer_alphas = [0.2, 0.3, 0.5, 1, 0.5, 1, 1, 1]
    for layer_id in range(8):
        layer_mask = roadgraph[layer_id].astype(np.float)
        for i in range(2):
            ax[i].imshow(
                layer_mask,
                aspect="equal",
                cmap=layer_colors[layer_id],
                norm=colors.Normalize(vmin=-2, vmax=1.0),
                extent=extent,
                origin="lower",
                alpha=layer_mask*layer_alphas[layer_id],
                # interpolation="bessel"
            )

    # Create colors and opacities for all agents in scene
    agent_colors = [
        (np.random.random(), np.random.random(), np.random.random())
        for _ in range(n_agents)
    ]

<<<<<<< HEAD
    def eigsorted(cov):
        vals, vecs = np.linalg.eigh(cov)
        order = vals.argsort()[::-1]
        return vals[order], vecs[:, order]

    alphas = np.linspace(0.1, 1, n_steps)

    nstd = 1

=======
    alphas = np.linspace(0.1, 1, n_steps)

    # Main loop
>>>>>>> b6915ce7
    for t in range(n_steps - 1):
        #Plot groundtruth
        ax[0] = plot_time_step(
            ax=ax[0],
            t=t,
            states=y_target,
            alpha=alphas[t],
            colors=agent_colors,
            n_steps=n_steps,
        )
        ax[1] = plot_time_step(
            ax=ax[1], t=t, states=y_hat, alpha=alphas[t], colors=agent_colors, n_steps=n_steps
        )

        # if t % 2 == 0:
        for agent in range(n_agents):
            vals, vecs = eigsorted(Sigma[t, agent].detach().numpy())
            theta = np.degrees(np.arctan2(*vecs[:, 0][::-1]))
            w, h = 2 * nstd * np.sqrt(vals)
            loc = y_hat[t, agent, :2].numpy()
            ell = Ellipse(xy=loc, width=w, height=h, angle=theta, color=colors[agent], alpha=0.1)
            ax[1].add_artist(ell)


        # ax[1] = plot_edges_single_agent(ax=ax[1], t=t, states=y_hat, alpha=alphas[t], agent=3, mask=mask)
        # ax[1] = plot_edges_all_agents(
        #     ax=ax[1],
        #     t=t,
        #     states=y_hat,
        #     dist=config["regressor"]["min_dist"],
        #     n_neighbours=config["regressor"]["n_neighbours"],
        # )
        # ax[1] = plot_edges_single_agent(ax=ax[1], t=t, states=y_hat, alpha=alphas[t], agent=0, mask=mask)

    ax[0].axis("equal")
    ax[0].set_xlim((x_min, x_max))
    ax[0].set_ylim((y_min, y_max))
    ax[1].axis("equal")
    ax[1].set_xlim((x_min, x_max))
    ax[1].set_ylim((y_min, y_max))
    ax[0].set_title("Groundtruth trajectories")
    ax[1].set_title("Predicted trajectories")

    # plt.show()
    fig.savefig(f"{args.output_path}/sequence_{args.sequence_idx:04}_{n_steps}.png")


if __name__ == "__main__":
    main()
<|MERGE_RESOLUTION|>--- conflicted
+++ resolved
@@ -9,15 +9,11 @@
 import yaml
 # from models import ConstantModel
 from matplotlib.patches import Circle, Rectangle, Ellipse
-<<<<<<< HEAD
-=======
 import matplotlib.colors as colors
->>>>>>> b6915ce7
 from omegaconf import DictConfig, OmegaConf
 from pytorch_lightning.utilities.seed import seed_everything
 
 from src.data.dataset_waymo import OneStepWaymoDataModule
-# from src.training_modules.train_waymo_rnn_global import *
 from src.training_modules.train_waymo_gauss import *
 
 def make_predictions(path, config, n_steps=51, sequence_idx=0):
@@ -34,7 +30,7 @@
         regressor = eval(config["misc"]["regressor_type"]).load_from_checkpoint(path)
     else:
         regressor = eval(config["misc"]["regressor_type"])(**config["regressor"])
-    # Setup
+        # Setup
     regressor.eval()
     datamodule.setup()
     dataset = datamodule.val_dataset
@@ -42,20 +38,16 @@
     batch = dataset.__getitem__(sequence_idx)
     batch.batch = torch.zeros(batch.x.size(0)).type(torch.int64)
     batch.num_graphs = 1
-<<<<<<< HEAD
-    # batch.batch = batch.batch[agent]
-    # batch.tracks_to_predict = batch.tracks_to_predict[agent]
-    # batch.type = batch.type[agent]
+
+    # Make and return predictions
     y_hat, y_target, mask, Sigma = regressor.predict_step(batch, prediction_horizon=n_steps)
-    # torch.save((y_hat, y_target, mask), dirpath + f"/sequence_{i:04}.pt")
-    return y_hat.detach(), y_target, mask, batch, Sigma
-=======
-
-    # Make and return predictions
-    y_hat, y_target, mask = regressor.predict_step(batch, prediction_horizon=n_steps)
-
-    return y_hat.detach(), y_target, mask, batch
->>>>>>> b6915ce7
+    return y_hat.detach(), y_target, mask, batch, Sigma.detach()
+
+
+def eigsorted(cov):
+    vals, vecs = np.linalg.eigh(cov)
+    order = vals.argsort()[::-1]
+    return vals[order], vecs[:, order]
 
 
 def plot_time_step(ax, t, states, alpha, colors, n_steps):
@@ -169,12 +161,8 @@
     with open(args.config) as f:
         config = yaml.safe_load(f)
 
-<<<<<<< HEAD
+    # Make predictions
     y_hat, y_target, mask, batch, Sigma = make_predictions(
-=======
-    # Make predictions
-    y_hat, y_target, mask, batch = make_predictions(
->>>>>>> b6915ce7
         path=args.ckpt_path,
         config=config,
         sequence_idx=args.sequence_idx,
@@ -184,7 +172,6 @@
     n_steps = args.n_steps
     _, n_agents, n_features = y_hat.shape
     roadgraph = batch.u.squeeze().numpy()
-
     # Remove zero-padding
     roadgraph = roadgraph[:, 40:-40, 40:-40]
 
@@ -227,22 +214,12 @@
         (np.random.random(), np.random.random(), np.random.random())
         for _ in range(n_agents)
     ]
-
-<<<<<<< HEAD
-    def eigsorted(cov):
-        vals, vecs = np.linalg.eigh(cov)
-        order = vals.argsort()[::-1]
-        return vals[order], vecs[:, order]
-
     alphas = np.linspace(0.1, 1, n_steps)
 
+    # Number of standard deviations for covariance matric to visualise
     nstd = 1
 
-=======
-    alphas = np.linspace(0.1, 1, n_steps)
-
     # Main loop
->>>>>>> b6915ce7
     for t in range(n_steps - 1):
         #Plot groundtruth
         ax[0] = plot_time_step(
@@ -257,13 +234,13 @@
             ax=ax[1], t=t, states=y_hat, alpha=alphas[t], colors=agent_colors, n_steps=n_steps
         )
 
-        # if t % 2 == 0:
+        # Visualise covariance matrices for all agents
         for agent in range(n_agents):
             vals, vecs = eigsorted(Sigma[t, agent].detach().numpy())
             theta = np.degrees(np.arctan2(*vecs[:, 0][::-1]))
             w, h = 2 * nstd * np.sqrt(vals)
             loc = y_hat[t, agent, :2].numpy()
-            ell = Ellipse(xy=loc, width=w, height=h, angle=theta, color=colors[agent], alpha=0.1)
+            ell = Ellipse(xy=loc, width=w, height=h, angle=theta, color=agent_colors[agent], alpha=0.2)
             ax[1].add_artist(ell)
 
 
@@ -286,8 +263,8 @@
     ax[0].set_title("Groundtruth trajectories")
     ax[1].set_title("Predicted trajectories")
 
-    # plt.show()
-    fig.savefig(f"{args.output_path}/sequence_{args.sequence_idx:04}_{n_steps}.png")
+    plt.show()
+    # fig.savefig(f"{args.output_path}/sequence_{args.sequence_idx:04}_{n_steps}.png")
 
 
 if __name__ == "__main__":
