--- conflicted
+++ resolved
@@ -1,13 +1,4 @@
 import argparse
-<<<<<<< HEAD
-import pytorch_lightning as pl
-from src.data.dataset_waymo import OneStepWaymoDataModule
-from src.training_modules.train_waymo_rnn_global import *
-import yaml
-from pytorch_lightning.utilities.seed import seed_everything
-import torch
-=======
->>>>>>> bf277c89
 import os
 
 import hydra
@@ -42,17 +33,6 @@
     # Setup
     regressor.eval()
     datamodule.setup()
-<<<<<<< HEAD
-    loader = datamodule.val_dataloader()
-    # Define output path
-    dirpath = "src/predictions/raw_preds/waymo/" + config["logger"]["version"]
-    os.makedirs(dirpath, exist_ok=True)
-    for i, batch in enumerate(loader):
-        if i == sequence_idx:
-            y_hat, y_target, mask = regressor.predict_step(batch, prediction_horizon=n_steps)
-            # torch.save((y_hat, y_target, mask), dirpath + f"/sequence_{i:04}.pt")
-            return y_hat.detach(), y_target, mask, batch
-=======
     dataset = datamodule.val_dataset
     batch = dataset.__getitem__(sequence_idx)
 
@@ -65,17 +45,10 @@
     y_hat, y_target, mask = regressor.predict_step(batch, prediction_horizon=n_steps)
     # torch.save((y_hat, y_target, mask), dirpath + f"/sequence_{i:04}.pt")
     return y_hat.detach(), y_target, mask, batch
->>>>>>> bf277c89
 
 
 def plot_time_step(ax, t, states, alpha, colors, n_steps):
     # Scatter plot of all agent positions
-<<<<<<< HEAD
-    ax.scatter(x=states[t, :, 0].numpy(),
-               y=states[t, :, 1].numpy(),
-               s=50, color=colors, alpha=alpha,
-               edgecolors='k' if t == n_steps - 1 else None)
-=======
     ax.scatter(
         x=states[t, :, 0].numpy(),
         y=states[t, :, 1].numpy(),
@@ -84,7 +57,6 @@
         alpha=alpha,
         edgecolors="k" if t == n_steps - 1 else None,
     )
->>>>>>> bf277c89
     # Draw velocity arrows at first and final future predictions
     if t == 10 or t == n_steps - 2:
         ax.quiver(
@@ -101,8 +73,6 @@
         )
 
     return ax
-<<<<<<< HEAD
-=======
 
 
 def plot_edges_single_agent(ax, t, states, agent, mask, dist, n_neighbours):
@@ -168,7 +138,6 @@
         )
 
     return ax
->>>>>>> bf277c89
 
 
 #
@@ -381,17 +350,6 @@
         path=args.ckpt_path,
         config=config,
         sequence_idx=args.sequence_idx,
-<<<<<<< HEAD
-        n_steps=args.n_steps
-    )
-    n_steps = args.n_steps
-    _, n_agents, n_features = y_hat.shape
-    roadgraph = batch.u.squeeze().numpy()/2
-    loc_x = batch.loc[:, 0].squeeze().numpy()
-    loc_y = batch.loc[:, 1].squeeze().numpy()
-    width = 150
-    extent = (loc_x-width/2, loc_x+width/2, loc_y-width/2, loc_y+width/2)
-=======
         n_steps=args.n_steps,
     )
     n_steps = args.n_steps
@@ -406,7 +364,7 @@
         loc_y - width / 2,
         loc_y + width / 2,
     )
->>>>>>> bf277c89
+
     x_min, x_max, y_min, y_max = extent
     os.makedirs(args.output_path, exist_ok=True)
 
@@ -418,20 +376,6 @@
     #     torch.min(y_target[:, :, 1][small_mask]).item(),
     #     torch.max(y_target[:, :, 1][small_mask]).item(),
     # )
-
-<<<<<<< HEAD
-    fig, ax = plt.subplots(1, 2, figsize=(20, 10))
-
-    ax[0].imshow(roadgraph, aspect="equal", cmap="Greys", extent=extent, origin='lower', vmin=0, vmax=1,
-                     alpha=0.5)
-    ax[1].imshow(roadgraph, aspect="equal", cmap="Greys", extent=extent, origin='lower', vmin=0, vmax=1,
-                     alpha=0.5)
-=======
-    # def point_to_idx(point, loc_x, loc_y, width, res):
-    #     point = np.array([-28540, 41810])
-    #     width = 150
-    #     x_span = np.linspace(loc_x-width/2, loc_x+width/2, width)
-    #     y_span = np.linspace(loc_y-width/2, loc_y+width/2, width)
 
     fig, ax = plt.subplots(1, 2, figsize=(20, 10))
     #
@@ -463,19 +407,13 @@
         vmax=1,
         alpha=0.5,
     )
->>>>>>> bf277c89
+
 
     colors = [
         (np.random.random(), np.random.random(), np.random.random())
         for _ in range(n_agents)
     ]
-<<<<<<< HEAD
-    alphas = np.linspace(0.1, 1, n_steps)
-    for t in range(n_steps-1):
-        # Plot groundtruth
-        ax[0] = plot_time_step(ax=ax[0], t=t, states=y_target, alpha=alphas[t], colors=colors, n_steps=n_steps)
-        ax[1] = plot_time_step(ax=ax[1], t=t, states=y_hat, alpha=alphas[t], colors=colors, n_steps=n_steps)
-=======
+
 
     alphas = np.linspace(0.1, 1, n_steps)
     for t in range(n_steps - 1):
@@ -501,7 +439,6 @@
             n_neighbours=config["regressor"]["n_neighbours"],
         )
         # ax[1] = plot_edges_single_agent(ax=ax[1], t=t, states=y_hat, alpha=alphas[t], agent=0, mask=mask)
->>>>>>> bf277c89
 
     ax[0].axis("equal")
     ax[0].set_xlim((x_min, x_max))
@@ -512,13 +449,8 @@
     ax[0].set_title("Groundtruth trajectories")
     ax[1].set_title("Predicted trajectories")
 
-<<<<<<< HEAD
     # plt.show()
     fig.savefig(f"{args.output_path}/sequence_{args.sequence_idx:04}_51.png")
-=======
-    plt.show()
-    # fig.savefig(f"{args.output_path}/sequence_{args.sequence_idx:04}_51.png")
->>>>>>> bf277c89
 
 
 if __name__ == "__main__":
