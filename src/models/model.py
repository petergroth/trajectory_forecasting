from typing import Optional, Tuple

import torch
import torch.nn.functional as F
import torch_geometric.utils
from torch import Tensor, nn
from torch_geometric.nn import (GATConv, GatedGraphConv, GCNConv,
                                MessagePassing, Sequential)
from torch_geometric.nn.meta import MetaLayer
from torch_geometric.utils import dropout_adj
from torch_scatter import scatter_add, scatter_mean

# from src.data.dataset import SequentialNBodyDataModule, OneStepNBodyDataModule
from src.models.node_edge_blocks import *

# from torch_geometric_temporal.nn import GConvLSTM, GCLSTM, TGCN


class ConstantModel(nn.Module):
    def __init__(self):
        super(ConstantModel, self).__init__()

    def forward(self, x, edge_index):
        # Identity
        return torch.zeros_like(x[:, :4])


class mlp_forward_model(nn.Module):
    # Forward model without edge update function
    def __init__(
        self,
        hidden_size: int = 64,
        node_features: int = 5,
        dropout: float = 0.0,
        skip: bool = True,
        aggregate: bool = False,
        **kwargs,
    ):
        super(mlp_forward_model, self).__init__()
        self.aggregate = aggregate
        self.hidden_size = hidden_size
        self.node_features = node_features
        self.dropout = dropout
        self.GN1 = GraphNetworkBlock(
            node_model=node_mlp_1(
                hidden_size=hidden_size,
                node_features=node_features,
                dropout=dropout,
                edge_features=0,
            )
        )
        GN2_node_input = hidden_size + node_features if skip else hidden_size

        self.GN2 = GraphNetworkBlock(
            node_model=node_mlp_out(
                hidden_size=hidden_size,
                node_features=GN2_node_input,
                dropout=dropout,
                edge_features=0,
            )
        )

    def forward(self, x, edge_index, edge_attr, batch=None, u=None):
        # Normalisation is applied in regressor module

        # First block
        x_1, _, _ = self.GN1(
            x=x, edge_index=edge_index, edge_attr=None, u=u, batch=batch
        )
        # concatenation of node and edge attributes
        if self.aggregate:
            x_1 = scatter_add(x_1, batch, dim=0)
            x_1 = torch.cat([x, x_1[batch]], dim=1)
        else:
            x_1 = torch.cat([x, x_1], dim=1)
        # edge_attr_1 = torch.cat([edge_attr, edge_attr_1], dim=1)
        # Second block
        out, _, _ = self.GN2(
            x=x_1, edge_index=edge_index, edge_attr=None, u=u, batch=batch
        )
        return out


class mlp_full_forward_model(nn.Module):
    # Forward model with edge update function
    def __init__(
        self,
        hidden_size: int = 64,
        node_features: int = 5,
        dropout: float = 0.0,
        edge_features: int = 0,
        latent_edge_features: int = 0,
        skip: bool = True,
        aggregate: bool = False,
        out_features: int = 4,
    ):
        super(mlp_full_forward_model, self).__init__()
        self.hidden_size = hidden_size
        self.node_features = node_features
        self.dropout = dropout
        self.edge_features = edge_features
        self.latent_edge_features = latent_edge_features
        self.aggregate = aggregate

        self.GN1 = GraphNetworkBlock(
            edge_model=edge_mlp_1(
                node_features=node_features,
                edge_features=edge_features,
                hidden_size=hidden_size,
                dropout=dropout,
                latent_edge_features=latent_edge_features,
            ),
            node_model=node_mlp_1(
                hidden_size=hidden_size,
                node_features=node_features,
                dropout=dropout,
                edge_features=latent_edge_features,
            ),
        )
        GN2_node_input = node_features + hidden_size if skip else hidden_size
        GN2_edge_input = (
            edge_features + latent_edge_features if skip else latent_edge_features
        )

        self.GN2 = GraphNetworkBlock(
            edge_model=edge_mlp_1(
                node_features=GN2_node_input,
                edge_features=GN2_edge_input,
                hidden_size=hidden_size,
                dropout=dropout,
                latent_edge_features=latent_edge_features,
            ),
            node_model=node_mlp_out(
                hidden_size=hidden_size,
                node_features=GN2_node_input,
                dropout=dropout,
                edge_features=latent_edge_features,
                out_features=out_features,
            ),
        )

    def forward(self, x, edge_index, edge_attr, batch=None, u=None):
        # First block
        x_1, edge_attr_1, _ = self.GN1(
            x=x, edge_index=edge_index, edge_attr=edge_attr, u=u, batch=batch
        )
        # Concatenation of node and edge attributes
        if self.aggregate:
            x_1 = scatter_add(x_1, batch, dim=0)
            x_1 = torch.cat([x, x_1[batch]], dim=1)
        else:
            x_1 = torch.cat([x, x_1], dim=1)

        edge_attr_1 = torch.cat([edge_attr, edge_attr_1], dim=1)
        # Second block
        out, _, _ = self.GN2(
            x=x_1, edge_index=edge_index, edge_attr=edge_attr_1, u=u, batch=batch
        )
        return out


class mpnn_forward_model(nn.Module):
    # Message passing neural network. Inspired from https://arxiv.org/abs/2002.09405v2
    def __init__(
        self,
        hidden_size: int = 64,
        node_features: int = 5,
        dropout: float = 0.0,
        edge_features: int = 0,
        latent_edge_features: int = 0,
        rounds: int = 1,
        shared_params: bool = True,
        out_features: int = 7,
        **kwargs,
    ):
        super(mpnn_forward_model, self).__init__()
        self.hidden_size = hidden_size
        self.node_features = node_features
        self.dropout = dropout
        self.edge_features = edge_features
        self.latent_edge_features = latent_edge_features
        self.rounds = rounds
        self.shared_params = shared_params

        # Encoder block to create latent edge/node representations
        self.encoder = GraphNetworkBlock(
            edge_model=edge_mlp_1(
                node_features=node_features,
                edge_features=edge_features,
                hidden_size=hidden_size,
                dropout=dropout,
                latent_edge_features=latent_edge_features,
            ),
            node_model=node_mlp_encoder(
                hidden_size=hidden_size,
                node_features=node_features,
                dropout=dropout,
                edge_features=latent_edge_features,
            ),
        )

        if shared_params:
            # If parameter sharing, create single GN block
            self.processor = GraphNetworkBlock(
                edge_model=edge_mlp_latent(
                    node_features=hidden_size,
                    hidden_size=hidden_size,
                    dropout=dropout,
                    latent_edge_features=latent_edge_features,
                ),
                node_model=node_mlp_latent(
                    hidden_size=hidden_size,
                    node_features=hidden_size,
                    dropout=dropout,
                    edge_features=latent_edge_features,
                ),
            )
        else:
            # Else, create module list of separate blocks
            self.processors = nn.ModuleList(
                [
                    GraphNetworkBlock(
                        edge_model=edge_mlp_latent(
                            node_features=hidden_size,
                            hidden_size=hidden_size,
                            dropout=dropout,
                            latent_edge_features=latent_edge_features,
                        ),
                        node_model=node_mlp_latent(
                            hidden_size=hidden_size,
                            node_features=hidden_size,
                            dropout=dropout,
                            edge_features=latent_edge_features,
                        ),
                    )
                    for _ in range(rounds)
                ]
            )

        # Decoder block to produce output dynamics
        self.decoder = GraphNetworkBlock(
            edge_model=edge_mlp_1(
                node_features=hidden_size,
                edge_features=latent_edge_features,
                hidden_size=hidden_size,
                dropout=dropout,
                latent_edge_features=latent_edge_features,
            ),
            node_model=node_mlp_out(
                hidden_size=hidden_size,
                node_features=hidden_size,
                dropout=dropout,
                edge_features=latent_edge_features,
                out_features=out_features,
            ),
        )

    def forward(self, x, edge_index, edge_attr, batch=None, u=None):
        # Encoding to latent representation
        x_latent_prev, edge_attr_latent_prev, _ = self.encoder(
            x=x, edge_index=edge_index, edge_attr=edge_attr, u=u, batch=batch
        )
        # Perform message passing
        if self.shared_params:
            # Use same block if sharing parameters
            for _ in range(self.rounds):
                x_latent, edge_attr_latent, _ = self.processor(
                    x=x_latent_prev,
                    edge_index=edge_index,
                    edge_attr=edge_attr_latent_prev,
                    u=u,
                    batch=batch,
                )
                x_latent_prev += x_latent
                edge_attr_latent_prev += edge_attr_latent
        else:
            # Iterate through blocks if not sharing
            for mp_block in self.processors:
                x_latent, edge_attr_latent, _ = mp_block(
                    x=x_latent_prev,
                    edge_index=edge_index,
                    edge_attr=edge_attr_latent_prev,
                    u=u,
                    batch=batch,
                )
                x_latent_prev += x_latent
                edge_attr_latent_prev += edge_attr_latent

        # Decode output to produce delta dynamics
        out, _, _ = self.decoder(
            x=x_latent_prev,
            edge_index=edge_index,
            edge_attr=edge_attr_latent_prev,
            u=u,
            batch=batch,
        )

        return out


class rnn_message_passing(nn.Module):
    # Recurrent message-passing GNN
    def __init__(
        self,
        hidden_size: int = 64,
        dropout: float = 0.0,
        node_features: int = 5,
        edge_features: int = 0,
        num_layers: int = 1,
        rnn_size: int = 20,
        rnn_edge_size: int = 8,
        out_features: int = 4,
        rnn_type: str = "LSTM",
        latent_edge_features: int = 32,
    ):
        super(rnn_message_passing, self).__init__()
        self.num_layers = num_layers
        self.rnn_size = rnn_size
        self.rnn_edge_size = rnn_edge_size
        self.dropout = dropout

        # Node encoder
        self.node_history_encoder = node_rnn_simple(
            node_features=node_features,
            edge_features=0,
            rnn_size=rnn_size,
            dropout=dropout,
            num_layers=num_layers,
            rnn_type=rnn_type,
        )
        # Edge encoder
        self.edge_history_encoder = edge_rnn_1(
            edge_features=edge_features,
            rnn_size=rnn_edge_size,
            dropout=dropout,
            num_layers=num_layers,
            rnn_type=rnn_type,
        )
        # Message-passing GN block
        self.GN = GraphNetworkBlock(
            edge_model=edge_mlp_1(
                node_features=rnn_size + rnn_edge_size,
                edge_features=edge_features,
                hidden_size=hidden_size,
                dropout=dropout,
                latent_edge_features=latent_edge_features,
            ),
            node_model=node_mlp_out(
                hidden_size=hidden_size,
                node_features=rnn_size + rnn_edge_size,
                dropout=dropout,
                edge_features=latent_edge_features,
                out_features=out_features,
            ),
        )

    def forward(self, x, edge_index, edge_attr, hidden: tuple, batch=None, u=None):
        # Unpack hidden states
        h_node, h_edge = hidden

        # Perform edge dropout
        # edge_index, edge_attr = dropout_adj(edge_index=edge_index, edge_attr=edge_attr, p=self.dropout)

        # Aggregate and encode edge histories. Shape [n_nodes, rnn_edge_size]
        edge_attr_encoded, h_edge = self.edge_history_encoder(
            edge_attr=edge_attr, hidden=h_edge, edge_index=edge_index, x_size=x.size(0)
        )
        # Encode node histories. Shape [n_nodes, rnn_size]
        x_encoded, h_node = self.node_history_encoder(
            x=x,
            edge_index=edge_index,
            edge_attr=None,
            u=None,
            batch=None,
            hidden=h_node,
        )

        # Concatenate. Shape [n_nodes, rnn_size+rnn_edge_size
        x_concat = torch.cat([x_encoded, edge_attr_encoded], dim=-1)

        # Perform message passing to obtain final outputs
        out, _, _ = self.GN(
            x=x_concat,
            edge_index=edge_index,
            edge_attr=edge_attr,
            u=None,
            batch=None,
            hidden=None,
        )

        return out, (h_node, h_edge)


class rnn_mp_hetero(nn.Module):
    # Recurrent message-passing GNN
    def __init__(
        self,
        hidden_size: int = 64,
        dropout: float = 0.0,
        node_features: int = 5,
        edge_features: int = 0,
        num_layers: int = 1,
        rnn_size: int = 20,
        rnn_edge_size: int = 8,
        out_features: int = 4,
        rnn_type: str = "LSTM",
        latent_edge_features: int = 32,
    ):
        super(rnn_mp_hetero, self).__init__()
        self.num_layers = num_layers
        self.rnn_size = rnn_size
        self.rnn_edge_size = rnn_edge_size
        self.dropout = dropout
        self.out_features = out_features

        # Node history encoder
        self.node_history_encoder = node_rnn_simple(
            node_features=node_features,
            edge_features=0,
            rnn_size=rnn_size,
            dropout=dropout,
            num_layers=num_layers,
            rnn_type=rnn_type,
        )
        # Edge history encoder
        self.edge_history_encoder = edge_rnn_1(
            edge_features=edge_features,
            rnn_size=rnn_edge_size,
            dropout=dropout,
            num_layers=num_layers,
            rnn_type=rnn_type,
        )
        # Message-passing GN block
        self.edge_encoding = GraphNetworkBlock(
            edge_model=edge_mlp_1(
                node_features=rnn_size + rnn_edge_size,
                edge_features=edge_features,
                hidden_size=hidden_size,
                dropout=dropout,
                latent_edge_features=latent_edge_features,
            ),
        )

        node_in = rnn_size + rnn_edge_size + latent_edge_features

        self.node_car_module = nn.Sequential(
            nn.Linear(in_features=node_in, out_features=hidden_size),
            nn.Dropout(p=dropout),
            nn.LeakyReLU(),
            nn.Linear(in_features=hidden_size, out_features=hidden_size),
            nn.Dropout(p=dropout),
            nn.LeakyReLU(),
            nn.Linear(in_features=hidden_size, out_features=out_features),
        )

        self.node_pedestrian_module = nn.Sequential(
            nn.Linear(in_features=node_in, out_features=hidden_size),
            nn.Dropout(p=dropout),
            nn.LeakyReLU(),
            nn.Linear(in_features=hidden_size, out_features=hidden_size),
            nn.Dropout(p=dropout),
            nn.LeakyReLU(),
            nn.Linear(in_features=hidden_size, out_features=out_features),
        )

        self.node_bike_module = nn.Sequential(
            nn.Linear(in_features=node_in, out_features=hidden_size),
            nn.Dropout(p=dropout),
            nn.LeakyReLU(),
            nn.Linear(in_features=hidden_size, out_features=hidden_size),
            nn.Dropout(p=dropout),
            nn.LeakyReLU(),
            nn.Linear(in_features=hidden_size, out_features=out_features),
        )

    def forward(self, x, edge_index, edge_attr, hidden: tuple, u=None, batch=None):
        types = x[:, -5:].bool()
        x = x[:, :-5]

        # Unpack hidden states
        h_node, h_edge = hidden

        # Aggregate and encode edge histories. Shape [n_nodes, rnn_edge_size]
        edge_attr_encoded, h_edge = self.edge_history_encoder(
            edge_attr=edge_attr, hidden=h_edge, edge_index=edge_index, x_size=x.size(0)
        )
        # Encode node histories. Shape [n_nodes, rnn_size]
        x_encoded, h_node = self.node_history_encoder(
            x=x,
            edge_index=edge_index,
            edge_attr=None,
            u=None,
            batch=None,
            hidden=h_node,
        )

        # Concatenate. Shape [n_nodes, rnn_size+rnn_edge_size
        x_concat = torch.cat([x_encoded, edge_attr_encoded], dim=-1)

        # Compute message for each edge
        _, edge_attr, _ = self.edge_encoding(
            x=x_concat,
            edge_index=edge_index,
            edge_attr=edge_attr,
            u=None,
            batch=None,
            hidden=None,
        )

        # Aggregate messages per node
        row, col = edge_index
        edge_attr = scatter_add(edge_attr, row, dim=0, dim_size=x.size(0))
        x_agg = torch.cat([x_concat, edge_attr], dim=1)

        # Agent class indexing
        car_idx = (types[:, 1] == 1) + (types[:, 0] == 1) + (types[:, 4] == 1)
        pedestrian_idx = types[:, 2] == 1
        bike_idx = types[:, 3] == 1

        x_car = self.node_car_module(x_agg[car_idx])
        x_pedestrian = self.node_car_module(x_agg[pedestrian_idx])
        x_bike = self.node_car_module(x_agg[bike_idx])

        out = torch.zeros((x.size(0), self.out_features))
        out = out.type_as(x)
        out[car_idx] = x_car
        out[pedestrian_idx] = x_pedestrian
        out[bike_idx] = x_bike

        return out, (h_node, h_edge)


class rnn_gat(nn.Module):
    # Recurrent attention-based GNN
    def __init__(
        self,
        dropout: float = 0.0,
        node_features: int = 5,
        edge_features: int = 0,
        num_layers: int = 1,
        rnn_size: int = 20,
        rnn_edge_size: int = 8,
        out_features: int = 4,
        rnn_type: str = "LSTM",
        heads: int = 4,
    ):
        super(rnn_gat, self).__init__()
        self.num_layers = num_layers
        self.rnn_size = rnn_size
        self.rnn_edge_size = rnn_edge_size
        self.dropout = dropout

        # Encoding module. Encodes node and edge history separately.
        self.node_history_encoder = node_rnn_simple(
            node_features=node_features,
            edge_features=0,
            rnn_size=rnn_size,
            dropout=dropout,
            num_layers=num_layers,
            rnn_type=rnn_type,
        )
        self.edge_history_encoder = edge_rnn_1(
            edge_features=edge_features,
            rnn_size=rnn_edge_size,
            dropout=dropout,
            num_layers=num_layers,
            rnn_type=rnn_type,
        )

        self.gat_out = GATConv(
            in_channels=rnn_size + rnn_edge_size,
            out_channels=out_features,
            heads=heads,
            dropout=dropout,
            concat=False,
        )

    def forward(self, x, edge_index, edge_attr, hidden, batch=None, u=None):
        # Unpack hidden states
        h_node, h_edge = hidden
        # Aggregate and encode edge histories. Shape [n_nodes, rnn_edge_size]
        edge_attr_encoded, h_edge = self.edge_history_encoder(
            edge_attr=edge_attr, hidden=h_edge, edge_index=edge_index, x_size=x.size(0)
        )
        # Encode node histories. Shape [n_nodes, rnn_size]
        x_encoded, h_node = self.node_history_encoder(
            x=x,
            edge_index=edge_index,
            edge_attr=None,
            u=None,
            batch=None,
            hidden=h_node,
        )

        # Concatenate. Shape [n_nodes, rnn_size+rnn_edge_size]
        out = torch.cat([x_encoded, edge_attr_encoded], dim=-1)
        # Attention based mechanism to obtain outputs
        out = self.gat_out(out, edge_index=edge_index)
        return out, (h_node, h_edge)


class rnn_mp_gat(nn.Module):
    def __init__(
        self,
        hidden_size: int = 64,
        dropout: float = 0.0,
        node_features: int = 5,
        edge_features: int = 0,
        num_layers: int = 1,
        rnn_size: int = 20,
        rnn_edge_size: int = 8,
        out_features: int = 4,
        rnn_type: str = "LSTM",
        heads: int = 4,
        latent_edge_features: int = 32,
    ):
        super(rnn_mp_gat, self).__init__()
        self.num_layers = num_layers
        self.rnn_size = rnn_size
        self.rnn_edge_size = rnn_edge_size

        # Encoding module. Encodes node and edge history separately.
        self.node_history_encoder = node_rnn_simple(
            node_features=node_features,
            edge_features=0,
            rnn_size=rnn_size,
            dropout=dropout,
            num_layers=num_layers,
            rnn_type=rnn_type,
        )
        self.edge_history_encoder = edge_rnn_1(
            edge_features=edge_features,
            rnn_size=rnn_edge_size,
            dropout=dropout,
            num_layers=num_layers,
            rnn_type=rnn_type,
        )

        self.gat_in = GATConv(
            in_channels=rnn_size + rnn_edge_size,
            out_channels=hidden_size,
            heads=heads,
            dropout=dropout,
            concat=False,
        )

        self.GN = GraphNetworkBlock(
            edge_model=edge_mlp_1(
                node_features=hidden_size,
                edge_features=edge_features,
                hidden_size=hidden_size,
                dropout=dropout,
                latent_edge_features=latent_edge_features,
            ),
            node_model=node_mlp_out(
                hidden_size=hidden_size,
                node_features=hidden_size,
                dropout=dropout,
                edge_features=latent_edge_features,
                out_features=out_features,
            ),
        )

    def forward(self, x, edge_index, edge_attr, hidden: tuple, batch=None, u=None):
        # Unpack hidden states
        h_node, h_edge = hidden
        # Aggregate and encode edge histories. Shape [n_nodes, rnn_edge_size]
        edge_attr_encoded, h_edge = self.edge_history_encoder(
            edge_attr=edge_attr, hidden=h_edge, edge_index=edge_index, x_size=x.size(0)
        )
        # Encode node histories. Shape [n_nodes, rnn_size]
        x_encoded, h_node = self.node_history_encoder(
            x=x,
            edge_index=edge_index,
            edge_attr=None,
            u=None,
            batch=None,
            hidden=h_node,
        )

        # Concatenate. Shape [n_nodes, rnn_size+rnn_edge_size]
        x_encoded = torch.cat([x_encoded, edge_attr_encoded], dim=-1)

        # Attention module. Shape [n_nodes, rnn_size+rnn_edge_size]
        x_encoded = self.gat_in(x=x_encoded, edge_index=edge_index)

        # Message passing
        out, _, _ = self.GN(x=x_encoded, edge_index=edge_index, edge_attr=edge_attr)

        return out, (h_node, h_edge)


class rnn_node_forward_model(nn.Module):
    # Forward model with edge update function
    def __init__(
        self,
        hidden_size: int = 64,
        node_features: int = 5,
        dropout: float = 0.0,
        edge_features: int = 0,
        latent_edge_features: int = 0,
        skip: bool = True,
        num_layers: int = 1,
        rnn_size: int = 20,
        out_features: int = 7,
        **kwargs,
    ):
        super(rnn_node_forward_model, self).__init__()
        self.hidden_size = hidden_size
        self.node_features = node_features
        self.dropout = dropout
        self.edge_features = edge_features
        self.latent_edge_features = latent_edge_features
        self.rnn_size = rnn_size
        self.num_layers = num_layers

        self.GN1 = GraphNetworkBlock(
            edge_model=edge_mlp_1(
                node_features=node_features,
                edge_features=edge_features,
                hidden_size=hidden_size,
                dropout=dropout,
                latent_edge_features=latent_edge_features,
            ),
            node_model=node_rnn_1(
                node_features=node_features,
                edge_features=latent_edge_features,
                rnn_size=rnn_size,
                dropout=dropout,
                num_layers=num_layers,
                out_features=out_features,
                hidden_size=hidden_size,
            ),
        )
        GN2_node_input = rnn_size + node_features if skip else rnn_size
        GN2_edge_input = (
            latent_edge_features + edge_features if skip else latent_edge_features
        )

        self.GN2 = GraphNetworkBlock(
            edge_model=edge_mlp_1(
                node_features=GN2_node_input,
                edge_features=GN2_edge_input,
                hidden_size=hidden_size,
                dropout=dropout,
                latent_edge_features=latent_edge_features,
            ),
            node_model=node_mlp_out(
                hidden_size=hidden_size,
                node_features=GN2_node_input,
                dropout=dropout,
                edge_features=latent_edge_features,
                out_features=out_features,
            ),
        )

    def forward(self, x, edge_index, edge_attr, batch=None, u=None, hidden=None):
        # Normalisation is applied in regressor module
        # First block
        x_1, edge_attr_1, _, hidden = self.GN1(
            x=x,
            edge_index=edge_index,
            edge_attr=edge_attr,
            u=u,
            batch=batch,
            hidden=hidden,
        )
        # Concatenation of node and edge attributes
        x_1 = torch.cat([x, x_1], dim=1)
        edge_attr_1 = torch.cat([edge_attr, edge_attr_1], dim=1)
        # Second block
        out, _, _ = self.GN2(
            x=x_1, edge_index=edge_index, edge_attr=edge_attr_1, u=u, batch=batch
        )
        return out, hidden


class rnn_forward_model_v2(nn.Module):
    # Forward model with edge update function
    def __init__(
        self,
        hidden_size: int = 64,
        node_features: int = 5,
        dropout: float = 0.0,
        edge_features: int = 0,
        latent_edge_features: int = 0,
        skip: bool = True,
        num_layers: int = 1,
        rnn_size: int = 20,
        out_features: int = 7,
        **kwargs,
    ):
        super(rnn_forward_model_v2, self).__init__()
        self.hidden_size = hidden_size
        self.node_features = node_features
        self.dropout = dropout
        self.edge_features = edge_features
        self.latent_edge_features = latent_edge_features
        self.rnn_size = rnn_size
        self.num_layers = num_layers
        self.skip = skip

        self.GN1 = GraphNetworkBlock(
            edge_model=edge_mlp_1(
                node_features=node_features,
                edge_features=edge_features,
                hidden_size=hidden_size,
                dropout=dropout,
                latent_edge_features=latent_edge_features,
            ),
            node_model=node_rnn_2(
                node_features=node_features,
                edge_features=latent_edge_features,
                rnn_size=rnn_size,
                dropout=dropout,
                num_layers=num_layers,
                out_features=out_features,
                hidden_size=hidden_size,
            ),
        )
        GN2_node_input = hidden_size + node_features if skip else hidden_size
        GN2_edge_input = (
            latent_edge_features + edge_features if skip else latent_edge_features
        )

        self.GN2 = GraphNetworkBlock(
            edge_model=edge_mlp_1(
                node_features=GN2_node_input,
                edge_features=GN2_edge_input,
                hidden_size=hidden_size,
                dropout=dropout,
                latent_edge_features=latent_edge_features,
            ),
            node_model=node_mlp_out(
                hidden_size=hidden_size,
                node_features=GN2_node_input,
                dropout=dropout,
                edge_features=latent_edge_features,
                out_features=out_features,
            ),
        )

    def forward(self, x, edge_index, edge_attr, batch=None, u=None, hidden=None):
        # Normalisation is applied in regressor module
        # First block
        x_1, edge_attr_1, _, hidden = self.GN1(
            x=x,
            edge_index=edge_index,
            edge_attr=edge_attr,
            u=u,
            batch=batch,
            hidden=hidden,
        )
        # Concatenation of node and edge attributes
        if self.skip:
            x_1 = torch.cat([x, x_1], dim=1)
            edge_attr_1 = torch.cat([edge_attr, edge_attr_1], dim=1)
        # Second block
        out, _, _ = self.GN2(
            x=x_1, edge_index=edge_index, edge_attr=edge_attr_1, u=u, batch=batch
        )
        return out, hidden


class rnn_forward_model_v3(nn.Module):
    # Forward model with edge update function
    def __init__(
        self,
        hidden_size: int = 64,
        node_features: int = 5,
        dropout: float = 0.0,
        edge_features: int = 0,
        latent_edge_features: int = 0,
        skip: bool = True,
        num_layers: int = 1,
        rnn_size: int = 20,
        out_features: int = 7,
        rnn_type: str = "GRU",
        aggregate: bool = False,
        **kwargs,
    ):
        super(rnn_forward_model_v3, self).__init__()
        self.hidden_size = hidden_size
        self.node_features = node_features
        self.dropout = dropout
        self.edge_features = edge_features
        self.latent_edge_features = latent_edge_features
        self.rnn_size = rnn_size
        self.num_layers = num_layers
        self.skip = skip
        self.rnn_type = rnn_type
        self.aggregate = aggregate

        self.GN1 = GraphNetworkBlock(
            edge_model=edge_mlp_1(
                node_features=node_features,
                edge_features=edge_features,
                hidden_size=hidden_size,
                dropout=dropout,
                latent_edge_features=latent_edge_features,
            ),
            node_model=node_rnn_simple(
                node_features=node_features,
                edge_features=latent_edge_features,
                rnn_size=rnn_size,
                dropout=dropout,
                num_layers=num_layers,
                out_features=out_features,
                rnn_type=rnn_type,
            ),
        )
        GN2_node_input = rnn_size + node_features if skip else rnn_size
        GN2_edge_input = (
            latent_edge_features + edge_features if skip else latent_edge_features
        )

        self.GN2 = GraphNetworkBlock(
            edge_model=edge_mlp_1(
                node_features=GN2_node_input,
                edge_features=GN2_edge_input,
                hidden_size=hidden_size,
                dropout=dropout,
                latent_edge_features=latent_edge_features,
            ),
            node_model=node_mlp_out(
                hidden_size=hidden_size,
                node_features=GN2_node_input,
                dropout=dropout,
                edge_features=latent_edge_features,
                out_features=out_features,
            ),
        )

    def forward(self, x, edge_index, edge_attr, batch=None, u=None, hidden=None):
        # Normalisation is applied in regressor module
        # First block
        x_1, edge_attr_1, _, hidden = self.GN1(
            x=x,
            edge_index=edge_index,
            edge_attr=edge_attr,
            u=u,
            batch=batch,
            hidden=hidden,
        )
        # Concatenation of node and edge attributes
        if self.skip:
            if self.aggregate:
                x_1 = scatter_add(x_1, batch, dim=0)
                x_1 = torch.cat([x, x_1[batch]], dim=1)
            else:
                x_1 = torch.cat([x, x_1], dim=1)
            edge_attr_1 = torch.cat([edge_attr, edge_attr_1], dim=1)
        # Second block
        out, _, _ = self.GN2(
            x=x_1, edge_index=edge_index, edge_attr=edge_attr_1, u=u, batch=batch
        )
        return out, hidden


class rnn_forward_model_v4(nn.Module):
    # Forward model with edge update function
    def __init__(
        self,
        hidden_size: int = 64,
        node_features: int = 5,
        dropout: float = 0.0,
        edge_features: int = 0,
        latent_edge_features: int = 0,
        skip: bool = True,
        num_layers: int = 1,
        rnn_size: int = 20,
        out_features: int = 7,
        rnn_type: str = "GRU",
        aggregate: bool = False,
        **kwargs,
    ):
        super(rnn_forward_model_v4, self).__init__()
        self.hidden_size = hidden_size
        self.node_features = node_features
        self.dropout = dropout
        self.edge_features = edge_features
        self.latent_edge_features = latent_edge_features
        self.rnn_size = rnn_size
        self.num_layers = num_layers
        self.skip = skip
        self.rnn_type = rnn_type
        self.aggregate = aggregate

        self.GN1 = GraphNetworkBlock(
            node_model=node_rnn_simple(
                node_features=node_features,
                edge_features=0,
                rnn_size=rnn_size,
                dropout=dropout,
                num_layers=num_layers,
                out_features=out_features,
                rnn_type=rnn_type,
            ),
        )
        GN2_node_input = rnn_size + node_features if skip else rnn_size
        GN2_edge_input = edge_features

        self.GN2 = GraphNetworkBlock(
            edge_model=edge_mlp_1(
                node_features=GN2_node_input,
                edge_features=GN2_edge_input,
                hidden_size=hidden_size,
                dropout=dropout,
                latent_edge_features=latent_edge_features,
            ),
            node_model=node_mlp_out(
                hidden_size=hidden_size,
                node_features=GN2_node_input,
                dropout=dropout,
                edge_features=latent_edge_features,
                out_features=out_features,
            ),
        )

    def forward(self, x, edge_index, edge_attr, batch=None, u=None, hidden=None):
        # Normalisation is applied in regressor module
        # Encode node wise history
        x_1, _, _, hidden = self.GN1(
            x=x,
            edge_index=edge_index,
            edge_attr=None,
            u=u,
            batch=batch,
            hidden=hidden,
        )
        # Concatenation of node and edge attributes
        if self.skip:
            if self.aggregate:
                x_1 = scatter_add(x_1, batch, dim=0)
                x_1 = torch.cat([x, x_1[batch]], dim=1)
            else:
                x_1 = torch.cat([x, x_1], dim=1)
            # edge_attr_1 = torch.cat([edge_attr, edge_attr_1], dim=1)
        # Second block
        out, _, _ = self.GN2(
            x=x_1, edge_index=edge_index, edge_attr=edge_attr, u=u, batch=batch
        )
        return out, hidden


class GraphNetworkBlock(MetaLayer):
    def __init__(self, edge_model=None, node_model=None, global_model=None):
        super(MetaLayer, self).__init__()
        self.edge_model = edge_model
        self.node_model = node_model
        self.global_model = global_model

        self.reset_parameters()

    def reset_parameters(self):
        for item in [self.node_model, self.edge_model, self.global_model]:
            if hasattr(item, "reset_parameters"):
                item.reset_parameters()

    def forward(
        self,
        x: Tensor,
        edge_index: Tensor,
        edge_attr: Optional[Tensor] = None,
        u: Optional[Tensor] = None,
        batch: Optional[Tensor] = None,
        hidden=None,
    ):
        """"""
        # Hidden is a tuple of (edge_hidden, node_hidden)
        row = edge_index[0]
        col = edge_index[1]

        if self.edge_model is not None:
            btch = batch if batch is None else batch[row]
            # if hidden is None:
            edge_attr = self.edge_model(
                src=x[row],
                dest=x[col],
                edge_attr=edge_attr,
                u=u,
                batch=btch,
                edge_index=edge_index,
            )

        if self.node_model is not None:
            if hidden is None:
                x = self.node_model(x, edge_index, edge_attr, u, batch)
            else:
                x, hidden = self.node_model(
                    x, edge_index, edge_attr, u, batch, hidden=hidden
                )

        if self.global_model is not None:
            u = self.global_model(x, edge_index, edge_attr, u, batch)

        if hidden is None:
            return x, edge_attr, u
        else:
            return x, edge_attr, u, hidden

    def __repr__(self):
        return (
            "{}(\n"
            "    edge_model={},\n"
            "    node_model={},\n"
            "    global_model={}\n"
            ")"
        ).format(
            self.__class__.__name__, self.edge_model, self.node_model, self.global_model
        )


class mlp_baseline(nn.Module):
    # Forward model without edge update function
    def __init__(
        self,
        hidden_size: int = 64,
        node_features: int = 5,
        n_nodes: int = 10,
        normalise: bool = True,
        dropout: float = 0.0,
        permute: bool = False,
        **kwargs,
    ):
        super(mlp_baseline, self).__init__()
        self.hidden_size = hidden_size
        self.node_features = node_features
        self.n_nodes = n_nodes
        self.dropout = dropout
        self.out_features = 4

        self.mlp_1 = nn.Sequential(
            nn.Linear(in_features=node_features * n_nodes, out_features=hidden_size),
            nn.Dropout(p=dropout),
            nn.ReLU(),
            nn.Linear(in_features=hidden_size, out_features=hidden_size),
        )

        self.mlp_2 = nn.Sequential(
            nn.Linear(
                in_features=node_features * n_nodes + hidden_size,
                out_features=hidden_size,
            ),
            nn.Dropout(p=dropout),
            nn.ReLU(),
            nn.Linear(
                in_features=hidden_size, out_features=self.out_features * self.n_nodes
            ),
        )
        #
        # self.NormBlock = NormalisationBlock(
        #     normalise=normalise, node_features=node_features, edge_features=0
        # )

    def forward(self, x, edge_index, edge_attr, batch=None, u=None):
        n_graphs = torch.max(batch) + 1
        # If permuting, change order of inputs
        # Reshape input from [n_nodes_in_batch, n_features] to [n_graphs, n_nodes*n_features]
        x = torch.reshape(x, (n_graphs, self.n_nodes * self.node_features))
        # Forward pass
        x_latent = self.mlp_1(x)
        # Skip connection
        x_latent = torch.cat([x, x_latent], dim=1)
        # Second pass
        out = self.mlp_2(x_latent)
        return torch.reshape(out, (self.n_nodes * n_graphs, self.out_features))


class mlp_node_baseline(nn.Module):
    # Forward model without edge update function
    def __init__(
        self,
        hidden_size: int = 64,
        node_features: int = 5,
        n_nodes: int = 10,
        dropout: float = 0.0,
        out_features: int = 7,
        **kwargs,
    ):
        super(mlp_node_baseline, self).__init__()
        self.hidden_size = hidden_size
        self.node_features = node_features
        self.n_nodes = n_nodes
        self.dropout = dropout
        self.out_features = out_features

        self.mlp_1 = nn.Sequential(
            nn.Linear(in_features=node_features, out_features=hidden_size),
            nn.Dropout(p=dropout),
            nn.ReLU(),
            nn.Linear(in_features=hidden_size, out_features=hidden_size),
        )

        self.mlp_2 = nn.Sequential(
            nn.Linear(
                in_features=node_features + hidden_size,
                out_features=hidden_size,
            ),
            nn.Dropout(p=dropout),
            nn.ReLU(),
            nn.Linear(in_features=hidden_size, out_features=self.out_features),
        )

    def forward(self, x, edge_index, edge_attr, batch=None, u=None):
        # Forward pass
        x_latent = self.mlp_1(x)
        # Skip connection
        x_latent = torch.cat([x, x_latent], dim=1)
        # Second pass
        out = self.mlp_2(x_latent)
        return out


class rnn_baseline(nn.Module):
    # Forward model without edge update function
    def __init__(
        self,
        hidden_size: int = 64,
        node_features: int = 5,
        n_nodes: int = 10,
        normalise: bool = True,
        dropout: float = 0.0,
        rnn_size: int = 20,
        num_layers: int = 1,
        **kwargs,
    ):
        super(rnn_baseline, self).__init__()
        self.normalise = normalise
        self.hidden_size = hidden_size
        self.node_features = node_features
        self.rnn_size = rnn_size
        self.n_nodes = n_nodes
        self.dropout = dropout
        self.out_features = 4
        self.num_layers = num_layers

        self.rnn_1 = nn.LSTM(
            input_size=node_features,
            hidden_size=rnn_size,
            num_layers=1,
            batch_first=True,
        )

        self.mlp_2 = nn.Sequential(
            nn.Linear(in_features=rnn_size + node_features, out_features=hidden_size),
            nn.Dropout(p=dropout),
            nn.ReLU(),
            nn.Linear(in_features=hidden_size, out_features=self.out_features),
        )

        # self.NormBlock = NormalisationBlock(
        #     normalise=normalise, node_features=node_features, edge_features=0
        # )

    def forward(self, x, edge_index, edge_attr, batch=None, u=None, hidden=None):
        h, c = hidden
        if h.shape[1] != x.shape[0]:
            h = torch.repeat_interleave(input=h, repeats=x.shape[0], dim=1)
            c = torch.repeat_interleave(input=c, repeats=x.shape[0], dim=1)
            hidden = (h, c)
        # Forward pass
        x_latent, hidden = self.rnn_1(x.unsqueeze(1), hidden)
        x_latent = torch.cat([x, x_latent.squeeze()], dim=1)
        # Second pass
        out = self.mlp_2(x_latent)
        return out, hidden


class rnn_graph_baseline(nn.Module):
    # Forward model without edge update function
    def __init__(
        self,
        hidden_size: int = 64,
        node_features: int = 5,
        n_nodes: int = 10,
        normalise: bool = True,
        dropout: float = 0.0,
        rnn_size: int = 20,
        num_layers: int = 1,
        **kwargs,
    ):
        super(rnn_graph_baseline, self).__init__()
        self.hidden_size = hidden_size
        self.node_features = node_features
        self.rnn_size = rnn_size
        self.n_nodes = n_nodes
        self.dropout = dropout
        self.out_features = 4
        self.num_layers = num_layers

        self.rnn_1 = nn.LSTM(
            input_size=node_features * n_nodes,
            hidden_size=rnn_size,
            num_layers=1,
            batch_first=True,
        )

        self.mlp_2 = nn.Sequential(
            nn.Linear(
                in_features=rnn_size + n_nodes * node_features, out_features=hidden_size
            ),
            nn.Dropout(p=dropout),
            nn.ReLU(),
            nn.Linear(
                in_features=hidden_size, out_features=self.n_nodes * self.out_features
            ),
        )

        # self.NormBlock = NormalisationBlock(
        #     normalise=normalise, node_features=node_features, edge_features=0
        # )

    def forward(self, x, edge_index, edge_attr, batch=None, u=None, hidden=None):
        # Reshape input
        n_graphs = torch.max(batch) + 1
        x = torch.reshape(x, (n_graphs, self.n_nodes * self.node_features))
        # Repeat hidden first step
        h, c = hidden
        if h.shape[1] != x.shape[0]:
            h = torch.repeat_interleave(input=h, repeats=x.shape[0], dim=1)
            c = torch.repeat_interleave(input=c, repeats=x.shape[0], dim=1)
            hidden = (h, c)
        # Forward pass
        x_latent, hidden = self.rnn_1(x.unsqueeze(1), hidden)
        x_latent = torch.cat([x, x_latent.squeeze()], dim=1)
        # Second pass
        out = self.mlp_2(x_latent)
        out = out.squeeze()
        return torch.reshape(out, (self.n_nodes * n_graphs, self.out_features)), hidden


class attentional_model(nn.Module):
    def __init__(
        self,
        hidden_size: int = 64,
        node_features: int = 5,
        dropout: float = 0.0,
        heads: int = 4,
        middle_gat: bool = False,
        out_features: int = 4,
        edge_features: int = 1,
    ):
        super(attentional_model, self).__init__()
        self.hidden_size = hidden_size
        self.node_features = node_features
        self.dropout = dropout
        self.middle_gat = middle_gat
        self.GN1 = GraphNetworkBlock(
            node_model=node_gat_in(
                node_features=node_features,
                dropout=dropout,
                heads=heads,
                out_features=hidden_size,
                edge_features=edge_features,
            ),
        )

        if middle_gat:
            self.GN2 = GraphNetworkBlock(
                node_model=node_gat_in(
                    node_features=hidden_size * heads,
                    dropout=dropout,
                    heads=heads,
                    out_features=hidden_size,
                    edge_features=edge_features,
                ),
            )
            # Apply skip connection across this layer. Compute new input size
            hidden_size = hidden_size * 2

        self.GN3 = GraphNetworkBlock(
            node_model=node_gat_out(
                node_features=hidden_size * heads,
                dropout=dropout,
                heads=heads,
                out_features=out_features,
                edge_features=edge_features,
            ),
        )

    def forward(self, x, edge_index, edge_attr, batch=None, u=None):
        # Input GAT
        out, _, _ = self.GN1(
            x=x, edge_index=edge_index, edge_attr=edge_attr, u=u, batch=batch
        )

        if self.middle_gat:
            out_middle, _, _ = self.GN2(
                x=out, edge_index=edge_index, edge_attr=edge_attr, u=u, batch=batch
            )
            # Skip connection
            out = torch.cat([out, out_middle], dim=-1)

        out, _, _ = self.GN3(
            x=out, edge_index=edge_index, edge_attr=edge_attr, u=u, batch=batch
        )

        return out


class convolutional_model(nn.Module):
    def __init__(
        self,
        hidden_size: int = 64,
        node_features: int = 5,
        dropout: float = 0.0,
        skip: bool = False,
        out_features: int = 4,
        edge_features: int = 1,
    ):
        super(convolutional_model, self).__init__()
        self.hidden_size = hidden_size
        self.node_features = node_features
        self.dropout = dropout
        self.GN1 = GraphNetworkBlock(
            node_model=node_gcn(
                node_features=node_features,
                dropout=dropout,
                skip=skip,
                out_features=out_features,
                edge_features=edge_features,
                hidden_size=hidden_size,
            ),
        )

    def forward(self, x, edge_index, edge_attr, batch=None, u=None):
        # Input GAT
        out, _, _ = self.GN1(
            x=x, edge_index=edge_index, edge_attr=edge_attr, u=u, batch=batch
        )

        return out


class road_encoder(nn.Module):
    def __init__(self, width: int = 300, hidden_size: int = 41):
        super(road_encoder, self).__init__()
        hidden_channels = [20, 10, 5, 1]
        strides = [1, 1, 1, 1]
        filters = [5, 3, 3, 3]
        self.width = width

        self.conv_modules = nn.ModuleList()
        self.bn_modules = nn.ModuleList()
        x_dummy = torch.ones((1, 1, width, width))

        for i in range(4):
            self.conv_modules.append(
                nn.Conv2d(
                    in_channels=1 if i == 0 else hidden_channels[i - 1],
                    out_channels=hidden_channels[i],
                    kernel_size=filters[i],
                    stride=strides[i],
                )
            )
            self.bn_modules.append(nn.BatchNorm2d(hidden_channels[i]))
            x_dummy = self.conv_modules[i](x_dummy)

        self.fc_1 = nn.Linear(in_features=x_dummy.numel(), out_features=hidden_size)
        # self.fc_2 = nn.Linear(in_features=hidden_size, out_features=hidden_size)

    def forward(self, u):
        # Add single color channel dimension
        u = u.unsqueeze(1)
        assert u.shape[-1] == self.width
        assert u.shape[-2] == self.width
        for i, conv_layer in enumerate(self.conv_modules):
            u = conv_layer(u)
            u = F.leaky_relu(self.bn_modules[i](u))
        # u = F.leaky_relu(self.fc_1(torch.flatten(u, start_dim=1)))
        # out = self.fc_2(u)
        out = self.fc_1(torch.flatten(u, start_dim=1))

        return out


class rnn_message_passing_global(nn.Module):
    # Recurrent message-passing GNN
    def __init__(
        self,
        hidden_size: int = 64,
        dropout: float = 0.0,
        node_features: int = 5,
        edge_features: int = 0,
        num_layers: int = 1,
        rnn_size: int = 20,
        rnn_edge_size: int = 8,
        out_features: int = 4,
        rnn_type: str = "LSTM",
        latent_edge_features: int = 32,
        map_encoding_size: int = 32,
    ):
        super(rnn_message_passing_global, self).__init__()
        self.num_layers = num_layers
        self.rnn_size = rnn_size
        self.rnn_edge_size = rnn_edge_size
        self.dropout = dropout

        # Node history encoder.
        # Computes a node-wise representation which incorporates the nodes' respective histories.
        self.node_history_encoder = node_rnn_simple(
            node_features=node_features,
            edge_features=0,
            rnn_size=rnn_size,
            dropout=dropout,
            num_layers=num_layers,
            rnn_type=rnn_type,
        )

        # GN-block to compute messages/interactions between nodes
        self.message_gn = GraphNetworkBlock(
            edge_model=edge_mlp_1(
                node_features=node_features,
                edge_features=edge_features,
                hidden_size=hidden_size,
                dropout=dropout,
                latent_edge_features=latent_edge_features,
            )
        )

        # Interaction history encoder.
        # Computes a node-wise history which incorporates influences from neighbouring nodes using messages.
        self.edge_history_encoder = edge_rnn_1(
            edge_features=latent_edge_features,
            rnn_size=rnn_edge_size,
            dropout=dropout,
            num_layers=num_layers,
            rnn_type=rnn_type,
        )

        # Output GN
        self.node_output = node_mlp_out_global(
            hidden_size=hidden_size,
            node_features=rnn_size + rnn_edge_size + map_encoding_size,
            dropout=dropout,
            out_features=out_features,
        )

    def forward(self, x, edge_index, edge_attr, u, hidden: tuple, batch=None):
        # x: [n_nodes, node_features]
        # edge_index: [2, n_edges]
        # edge_attr : [n_edges, edge_features]
        # u: [n_nodes, local_map_resolution]

        # Unpack hidden states
        h_node, h_edge = hidden

        # Encode node histories. Shape [n_nodes, rnn_size]
        node_history, h_node = self.node_history_encoder(
            x=x, edge_index=None, edge_attr=None, u=None, batch=None, hidden=h_node
        )

        # Compute messages. Shape [n_edges, latent_edge_features]
        _, messages, _ = self.message_gn(
            x=x, edge_index=edge_index, edge_attr=edge_attr, u=None, batch=None
        )

        # Aggregate and encode edge histories. Shape [n_nodes, rnn_edge_size]
        node_interaction_history, h_edge = self.edge_history_encoder(
            edge_attr=messages, hidden=h_edge, edge_index=edge_index, x_size=x.size(0)
        )

        # Concatenate. Shape [n_nodes, rnn_size+rnn_edge_size+map_encoding_size]
        full_node_representation = torch.cat(
            [node_history, node_interaction_history, u], dim=-1
        )

        # Final node update. [n_nodes, out_features]
        out = self.node_output(x=full_node_representation)

        return out, (h_node, h_edge)

class rnn_message_passing_global_v2(nn.Module):
    # Recurrent message-passing GNN
    def __init__(
        self,
        hidden_size: int = 64,
        dropout: float = 0.0,
        node_features: int = 5,
        edge_features: int = 0,
        num_layers: int = 1,
        rnn_size: int = 20,
        rnn_edge_size: int = 8,
        out_features: int = 4,
        rnn_type: str = "LSTM",
        latent_edge_features: int = 32,
        map_encoding_size: int = 32,
    ):
        super(rnn_message_passing_global_v2, self).__init__()
        self.num_layers = num_layers
        self.rnn_size = rnn_size
        self.rnn_edge_size = rnn_edge_size
        self.dropout = dropout

        # Node history encoder.
        # Computes a node-wise representation which incorporates the nodes' respective histories.
        self.node_history_encoder = node_rnn_simple(
            node_features=node_features,
            edge_features=0,
            rnn_size=rnn_size,
            dropout=dropout,
            num_layers=num_layers,
            rnn_type=rnn_type,
        )

        # GN-block to compute messages/interactions between nodes
        self.message_gn = GraphNetworkBlock(
            edge_model=edge_mlp_1(
                node_features=node_features,
                edge_features=edge_features,
                hidden_size=hidden_size,
                dropout=dropout,
                latent_edge_features=latent_edge_features,
            )
        )

        # Interaction history encoder.
        # Computes a node-wise history which incorporates influences from neighbouring nodes using messages.
        self.edge_history_encoder = edge_rnn_1(
            edge_features=latent_edge_features,
            rnn_size=rnn_edge_size,
            dropout=dropout,
            num_layers=num_layers,
            rnn_type=rnn_type,
        )

        # Output GN
<<<<<<< HEAD
        # self.node_output = node_mlp_out_global(
        #     hidden_size=hidden_size,
        #     node_features=rnn_size + rnn_edge_size + map_encoding_size,
        #     dropout=dropout,
        #     out_features=out_features,
        # )

        # Output GN
=======
>>>>>>> 6c5dac3b
        self.GN_out = GraphNetworkBlock(
            edge_model=edge_mlp_1(
                node_features=rnn_size + rnn_edge_size + map_encoding_size,
                edge_features=edge_features,
                hidden_size=hidden_size,
                dropout=dropout,
                latent_edge_features=latent_edge_features,
            ),
            node_model=node_mlp_out(
                hidden_size=hidden_size,
                node_features=rnn_size + rnn_edge_size + map_encoding_size,
                dropout=dropout,
                edge_features=latent_edge_features,
                out_features=out_features,
            ),
        )

    def forward(self, x, edge_index, edge_attr, u, hidden: tuple, batch=None):
        # x: [n_nodes, node_features]
        # edge_index: [2, n_edges]
        # edge_attr : [n_edges, edge_features]
        # u: [n_nodes, local_map_resolution]

        # Unpack hidden states
        h_node, h_edge = hidden

        # Encode node histories. Shape [n_nodes, rnn_size]
        node_history, h_node = self.node_history_encoder(
            x=x, edge_index=None, edge_attr=None, u=None, batch=None, hidden=h_node
        )

        # Compute messages. Shape [n_edges, latent_edge_features]
        _, messages, _ = self.message_gn(
            x=x, edge_index=edge_index, edge_attr=edge_attr, u=None, batch=None
        )

        # Aggregate and encode edge histories. Shape [n_nodes, rnn_edge_size]
        node_interaction_history, h_edge = self.edge_history_encoder(
            edge_attr=messages, hidden=h_edge, edge_index=edge_index, x_size=x.size(0)
        )

        # Concatenate. Shape [n_nodes, rnn_size+rnn_edge_size+map_encoding_size]
        full_node_representation = torch.cat(
            [node_history, node_interaction_history, u], dim=-1
        )

        # Final node update. [n_nodes, out_features]
        out, _, _ = self.GN_out(x=full_node_representation, edge_index=edge_index, edge_attr=edge_attr,
                                u=None, batch=None)

        return out, (h_node, h_edge)


class rnn_message_passing_global_v3(nn.Module):
    # Recurrent message-passing GNN
    def __init__(
        self,
        hidden_size: int = 64,
        dropout: float = 0.0,
        node_features: int = 5,
        edge_features: int = 0,
        num_layers: int = 1,
        rnn_size: int = 20,
        rnn_edge_size: int = 8,
        out_features: int = 4,
        rnn_type: str = "LSTM",
        latent_edge_features: int = 32,
        map_encoding_size: int = 32,
    ):
        super(rnn_message_passing_global_v3, self).__init__()
        self.num_layers = num_layers
        self.rnn_size = rnn_size
        self.rnn_edge_size = rnn_edge_size
        self.dropout = dropout

        # Node history encoder.
        # Computes a node-wise representation which incorporates the nodes' respective histories.
        self.node_history_encoder = node_rnn_simple(
<<<<<<< HEAD
            node_features=node_features,
=======
            node_features=node_features+map_encoding_size,
>>>>>>> 6c5dac3b
            edge_features=0,
            rnn_size=rnn_size,
            dropout=dropout,
            num_layers=num_layers,
            rnn_type=rnn_type,
        )

<<<<<<< HEAD
        self.edge_history_encoder = edge_rnn_1(
            edge_features=edge_features,
=======
        # GN-block to compute messages/interactions between nodes
        self.message_gn = GraphNetworkBlock(
            edge_model=edge_mlp_1(
                node_features=node_features+map_encoding_size,
                edge_features=edge_features,
                hidden_size=hidden_size,
                dropout=dropout,
                latent_edge_features=latent_edge_features,
            )
        )

        # Interaction history encoder.
        # Computes a node-wise history which incorporates influences from neighbouring nodes using messages.
        self.edge_history_encoder = edge_rnn_1(
            edge_features=latent_edge_features,
>>>>>>> 6c5dac3b
            rnn_size=rnn_edge_size,
            dropout=dropout,
            num_layers=num_layers,
            rnn_type=rnn_type,
        )

        # Output GN
        self.GN_out = GraphNetworkBlock(
            edge_model=edge_mlp_1(
<<<<<<< HEAD
                node_features=rnn_size + rnn_edge_size + map_encoding_size,
=======
                node_features=rnn_size + rnn_edge_size,
>>>>>>> 6c5dac3b
                edge_features=edge_features,
                hidden_size=hidden_size,
                dropout=dropout,
                latent_edge_features=latent_edge_features,
            ),
            node_model=node_mlp_out(
                hidden_size=hidden_size,
<<<<<<< HEAD
                node_features=rnn_size + rnn_edge_size + map_encoding_size,
=======
                node_features=rnn_size + rnn_edge_size,
>>>>>>> 6c5dac3b
                dropout=dropout,
                edge_features=latent_edge_features,
                out_features=out_features,
            ),
        )

    def forward(self, x, edge_index, edge_attr, u, hidden: tuple, batch=None):
        # x: [n_nodes, node_features]
        # edge_index: [2, n_edges]
        # edge_attr : [n_edges, edge_features]
        # u: [n_nodes, local_map_resolution]

        # Unpack hidden states
        h_node, h_edge = hidden

<<<<<<< HEAD
=======
        #
        x = torch.cat([x, u], dim=-1)

>>>>>>> 6c5dac3b
        # Encode node histories. Shape [n_nodes, rnn_size]
        node_history, h_node = self.node_history_encoder(
            x=x, edge_index=None, edge_attr=None, u=None, batch=None, hidden=h_node
        )
<<<<<<< HEAD
        # Aggregate and encode edge histories. Shape [n_nodes, rnn_edge_size]
        node_interaction_history, h_edge = self.edge_history_encoder(
            edge_attr=edge_attr, hidden=h_edge, edge_index=edge_index, x_size=x.size(0)
=======

        # Compute messages. Shape [n_edges, latent_edge_features]
        _, messages, _ = self.message_gn(
            x=x, edge_index=edge_index, edge_attr=edge_attr, u=None, batch=None
        )

        # Aggregate and encode edge histories. Shape [n_nodes, rnn_edge_size]
        node_interaction_history, h_edge = self.edge_history_encoder(
            edge_attr=messages, hidden=h_edge, edge_index=edge_index, x_size=x.size(0)
>>>>>>> 6c5dac3b
        )

        # Concatenate. Shape [n_nodes, rnn_size+rnn_edge_size+map_encoding_size]
        full_node_representation = torch.cat(
<<<<<<< HEAD
            [node_history, node_interaction_history, u], dim=-1
=======
            [node_history, node_interaction_history], dim=-1
>>>>>>> 6c5dac3b
        )

        # Final node update. [n_nodes, out_features]
        out, _, _ = self.GN_out(x=full_node_representation, edge_index=edge_index, edge_attr=edge_attr,
                                u=None, batch=None)

<<<<<<< HEAD
=======
        return out, (h_node, h_edge)


class rnn_message_passing_global_v4(nn.Module):
    # Recurrent message-passing GNN
    def __init__(
        self,
        hidden_size: int = 64,
        dropout: float = 0.0,
        node_features: int = 5,
        edge_features: int = 0,
        num_layers: int = 1,
        rnn_size: int = 20,
        rnn_edge_size: int = 8,
        out_features: int = 4,
        rnn_type: str = "LSTM",
        latent_edge_features: int = 32,
        map_encoding_size: int = 32,
    ):
        super(rnn_message_passing_global_v4, self).__init__()
        self.num_layers = num_layers
        self.rnn_size = rnn_size
        self.rnn_edge_size = rnn_edge_size
        self.dropout = dropout

        # Node history encoder.
        # Computes a node-wise representation which incorporates the nodes' respective histories.
        self.node_history_encoder = node_rnn_simple(
            node_features=node_features+map_encoding_size,
            edge_features=0,
            rnn_size=rnn_size,
            dropout=dropout,
            num_layers=num_layers,
            rnn_type=rnn_type,
        )

        # GN-block to compute messages/interactions between nodes
        self.message_gn = GraphNetworkBlock(
            edge_model=edge_mlp_1(
                node_features=node_features+map_encoding_size,
                edge_features=edge_features,
                hidden_size=hidden_size,
                dropout=dropout,
                latent_edge_features=latent_edge_features,
            )
        )

        # Interaction history encoder.
        # Computes a node-wise history which incorporates influences from neighbouring nodes using messages.
        self.edge_history_encoder = edge_rnn_1(
            edge_features=latent_edge_features,
            rnn_size=rnn_edge_size,
            dropout=dropout,
            num_layers=num_layers,
            rnn_type=rnn_type,
        )

        # Output GN
        self.node_output = node_mlp_out_global(
            hidden_size=hidden_size,
            node_features=rnn_size + rnn_edge_size,
            dropout=dropout,
            out_features=out_features,
        )

    def forward(self, x, edge_index, edge_attr, u, hidden: tuple, batch=None):
        # x: [n_nodes, node_features]
        # edge_index: [2, n_edges]
        # edge_attr : [n_edges, edge_features]
        # u: [n_nodes, local_map_resolution]

        # Unpack hidden states
        h_node, h_edge = hidden

        x = torch.cat([x, u], dim=-1)

        # Encode node histories. Shape [n_nodes, rnn_size]
        node_history, h_node = self.node_history_encoder(
            x=x, edge_index=None, edge_attr=None, u=None, batch=None, hidden=h_node
        )

        # Compute messages. Shape [n_edges, latent_edge_features]
        _, messages, _ = self.message_gn(
            x=x, edge_index=edge_index, edge_attr=edge_attr, u=None, batch=None
        )

        # Aggregate and encode edge histories. Shape [n_nodes, rnn_edge_size]
        node_interaction_history, h_edge = self.edge_history_encoder(
            edge_attr=messages, hidden=h_edge, edge_index=edge_index, x_size=x.size(0)
        )

        # Concatenate. Shape [n_nodes, rnn_size+rnn_edge_size+map_encoding_size]
        full_node_representation = torch.cat(
            [node_history, node_interaction_history], dim=-1
        )

        # Final node update. [n_nodes, out_features]
        out = self.node_output(x=full_node_representation)

>>>>>>> 6c5dac3b
        return out, (h_node, h_edge)<|MERGE_RESOLUTION|>--- conflicted
+++ resolved
@@ -1626,17 +1626,6 @@
         )
 
         # Output GN
-<<<<<<< HEAD
-        # self.node_output = node_mlp_out_global(
-        #     hidden_size=hidden_size,
-        #     node_features=rnn_size + rnn_edge_size + map_encoding_size,
-        #     dropout=dropout,
-        #     out_features=out_features,
-        # )
-
-        # Output GN
-=======
->>>>>>> 6c5dac3b
         self.GN_out = GraphNetworkBlock(
             edge_model=edge_mlp_1(
                 node_features=rnn_size + rnn_edge_size + map_encoding_size,
@@ -1715,11 +1704,7 @@
         # Node history encoder.
         # Computes a node-wise representation which incorporates the nodes' respective histories.
         self.node_history_encoder = node_rnn_simple(
-<<<<<<< HEAD
-            node_features=node_features,
-=======
             node_features=node_features+map_encoding_size,
->>>>>>> 6c5dac3b
             edge_features=0,
             rnn_size=rnn_size,
             dropout=dropout,
@@ -1727,10 +1712,6 @@
             rnn_type=rnn_type,
         )
 
-<<<<<<< HEAD
-        self.edge_history_encoder = edge_rnn_1(
-            edge_features=edge_features,
-=======
         # GN-block to compute messages/interactions between nodes
         self.message_gn = GraphNetworkBlock(
             edge_model=edge_mlp_1(
@@ -1746,7 +1727,6 @@
         # Computes a node-wise history which incorporates influences from neighbouring nodes using messages.
         self.edge_history_encoder = edge_rnn_1(
             edge_features=latent_edge_features,
->>>>>>> 6c5dac3b
             rnn_size=rnn_edge_size,
             dropout=dropout,
             num_layers=num_layers,
@@ -1756,11 +1736,7 @@
         # Output GN
         self.GN_out = GraphNetworkBlock(
             edge_model=edge_mlp_1(
-<<<<<<< HEAD
-                node_features=rnn_size + rnn_edge_size + map_encoding_size,
-=======
                 node_features=rnn_size + rnn_edge_size,
->>>>>>> 6c5dac3b
                 edge_features=edge_features,
                 hidden_size=hidden_size,
                 dropout=dropout,
@@ -1768,11 +1744,7 @@
             ),
             node_model=node_mlp_out(
                 hidden_size=hidden_size,
-<<<<<<< HEAD
-                node_features=rnn_size + rnn_edge_size + map_encoding_size,
-=======
                 node_features=rnn_size + rnn_edge_size,
->>>>>>> 6c5dac3b
                 dropout=dropout,
                 edge_features=latent_edge_features,
                 out_features=out_features,
@@ -1788,21 +1760,13 @@
         # Unpack hidden states
         h_node, h_edge = hidden
 
-<<<<<<< HEAD
-=======
         #
         x = torch.cat([x, u], dim=-1)
 
->>>>>>> 6c5dac3b
         # Encode node histories. Shape [n_nodes, rnn_size]
         node_history, h_node = self.node_history_encoder(
             x=x, edge_index=None, edge_attr=None, u=None, batch=None, hidden=h_node
         )
-<<<<<<< HEAD
-        # Aggregate and encode edge histories. Shape [n_nodes, rnn_edge_size]
-        node_interaction_history, h_edge = self.edge_history_encoder(
-            edge_attr=edge_attr, hidden=h_edge, edge_index=edge_index, x_size=x.size(0)
-=======
 
         # Compute messages. Shape [n_edges, latent_edge_features]
         _, messages, _ = self.message_gn(
@@ -1812,24 +1776,17 @@
         # Aggregate and encode edge histories. Shape [n_nodes, rnn_edge_size]
         node_interaction_history, h_edge = self.edge_history_encoder(
             edge_attr=messages, hidden=h_edge, edge_index=edge_index, x_size=x.size(0)
->>>>>>> 6c5dac3b
         )
 
         # Concatenate. Shape [n_nodes, rnn_size+rnn_edge_size+map_encoding_size]
         full_node_representation = torch.cat(
-<<<<<<< HEAD
-            [node_history, node_interaction_history, u], dim=-1
-=======
             [node_history, node_interaction_history], dim=-1
->>>>>>> 6c5dac3b
         )
 
         # Final node update. [n_nodes, out_features]
         out, _, _ = self.GN_out(x=full_node_representation, edge_index=edge_index, edge_attr=edge_attr,
                                 u=None, batch=None)
 
-<<<<<<< HEAD
-=======
         return out, (h_node, h_edge)
 
 
@@ -1929,5 +1886,4 @@
         # Final node update. [n_nodes, out_features]
         out = self.node_output(x=full_node_representation)
 
->>>>>>> 6c5dac3b
         return out, (h_node, h_edge)