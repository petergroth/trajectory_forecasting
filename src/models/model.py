--- conflicted
+++ resolved
@@ -469,11 +469,7 @@
                 node_features=GN2_node_input,
                 dropout=dropout,
                 edge_features=latent_edge_features,
-<<<<<<< HEAD
-                out_features=7,
-=======
                 out_features=out_features,
->>>>>>> 864a83cf
             ),
         )
 
