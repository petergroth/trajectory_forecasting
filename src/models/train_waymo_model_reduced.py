import argparse
import os

import pytorch_lightning as pl
import torch
import torch_geometric.nn
from pytorch_lightning.loggers import WandbLogger
from pytorch_lightning.utilities.seed import seed_everything
from src.data.dataset_waymo import OneStepWaymoDataModule, SequentialWaymoDataModule
import torchmetrics
from torch_geometric.data import Batch
from src.models.model import *
import hydra
from omegaconf import DictConfig, OmegaConf
from typing import Union
from pytorch_lightning.callbacks import RichProgressBar
import math
import random

class OneStepModule(pl.LightningModule):
    def __init__(
        self,
        model_type: Union[None, str],
        model_dict: Union[None, dict],
        noise: Union[None, float] = None,
        lr: float = 1e-4,
        weight_decay: float = 0.0,
        edge_type: str = "knn",
        min_dist: int = 0,
        n_neighbours: int = 30,
        fully_connected: bool = True,
        edge_weight: bool = False,
        self_loop: bool = True,
        undirected: bool = False,
        out_features: int = 6,
        normalise: bool = True,
        node_features: int = 9,
        edge_features: int = 1,
    ):
        super().__init__()
        # Verify inputs
        assert edge_type in ["knn", "distance"]
        if edge_type == "distance":
            assert min_dist > 0.0

        # Instantiate model
        self.model_type = model_type
        self.model = eval(model_type)(**model_dict)

        # Setup metrics
        self.train_pos_loss = torchmetrics.MeanSquaredError()
        self.train_vel_loss = torchmetrics.MeanSquaredError()
        self.train_yaw_loss = torchmetrics.MeanSquaredError()
        self.train_difference_loss = torchmetrics.MeanSquaredError()
        self.val_ade_loss = torchmetrics.MeanSquaredError()
        self.val_fde_loss = torchmetrics.MeanSquaredError()
        self.val_vel_loss = torchmetrics.MeanSquaredError()
        self.val_yaw_loss = torchmetrics.MeanSquaredError()
        self.val_fde_ttp_loss = torchmetrics.MeanSquaredError()
        self.val_ade_ttp_loss = torchmetrics.MeanSquaredError()

        # Learning parameters
        self.normalise = normalise
        self.global_scale = 8.025897979736328
        # self.global_scale = 1
        self.noise = noise
        self.lr = lr
        self.weight_decay = weight_decay

        # Model parameters
        self.out_features = out_features
        self.edge_features = edge_features
        self.node_features = node_features

        # Graph parameters
        self.edge_type = edge_type
        self.min_dist = min_dist
        self.fully_connected = fully_connected
        self.n_neighbours = 128 if fully_connected else n_neighbours
        self.edge_weight = edge_weight
        self.self_loop = self_loop
        self.undirected = undirected

        self.save_hyperparameters()

    def training_step(self, batch: Batch, batch_idx: int):
        # CARS
        type_mask = batch.x[:, 11] == 1
        batch.x = batch.x[type_mask]
        batch.y = batch.y[type_mask]
        batch.batch = batch.batch[type_mask]
        # Remove type from data
        batch.x = batch.x[:, :10]

        # Extract node features
        x = batch.x
        edge_attr = None

        ######################
        # Graph construction #
        ######################

        # Construct edges
        if self.edge_type == "knn":
            # Neighbour-based graph
            edge_index = torch_geometric.nn.knn_graph(
                x=x[:, :2], k=self.n_neighbours, batch=batch.batch, loop=self.self_loop
            )
        else:
            # Distance-based graph
            edge_index = torch_geometric.nn.radius_graph(
                x=x[:, :2],
                r=self.min_dist,
                batch=batch.batch,
                loop=self.self_loop,
                max_num_neighbors=self.n_neighbours,
                flow="source_to_target",
            )

        if self.undirected:
            edge_index, _ = torch_geometric.utils.to_undirected(edge_index)

        # Remove duplicates and sort
        edge_index = torch_geometric.utils.coalesce(edge_index)
        self.log("train_edges_per_node", edge_index.shape[1] / x.shape[0])

        # Determine whether to add random noise to dynamic states
        if self.noise is not None:
            x[:, : self.out_features] += self.noise * torch.randn_like(
                x[:, : self.out_features]
            )

        # Create edge_attr if specified
        if self.edge_weight:
            # Encode distance between nodes as edge_attr
            row, col = edge_index
            edge_attr = (x[row, :2] - x[col, :2]).norm(dim=-1).unsqueeze(1)
            edge_attr = edge_attr.type_as(batch.x)

        ######################
        # Training 1/1       #
        ######################

        # Obtain target delta dynamic nodes
        y_target = batch.y[:, : self.out_features] - x[:, : self.out_features]
        y_target = y_target.type_as(batch.x)

        if self.normalise:
            if edge_attr is None:
                # Center node positions
                x[:, [0, 1, 2]] -= batch.loc[batch.batch][:, [0, 1, 2]]
                # Scale all features (except yaws) with global scaler
                x[:, [0, 1, 2, 3, 4, 7, 8, 9]] /= self.global_scale
            else:
                # Center node positions
                x[:, [0, 1, 2]] -= batch.loc[batch.batch][:, [0, 1, 2]]
                # Scale all features (except yaws) with global scaler
                x[:, [0, 1, 2, 3, 4, 7, 8, 9]] /= self.global_scale
                # Scale edge attributes
                edge_attr /= self.global_scale

        # Obtain predicted delta dynamics
        delta_x = self.model(
            x=x, edge_index=edge_index, edge_attr=edge_attr, batch=batch.batch
        )

        # Process predicted yaw values
        yaw_pred = torch.tanh(delta_x[:, 5:9])
        yaw_targ = torch.vstack(
            [
                torch.sin(y_target[:, 5]),
                torch.cos(y_target[:, 5]),
                torch.sin(y_target[:, 6]),
                torch.cos(y_target[:, 6]),
            ]
        ).T

        # Compute new positions using old velocities (in normalised space)
        # pos_expected = batch.x[:, [0, 1]] + 0.1 * batch.x[:, [3, 4]]
        # # Compute new positions by updating old position with new (normalised) delta dynamics
        # pos_new = delta_x[:, [0, 1]] / self.global_scale + batch.x[:, [0, 1]]

        # Compute and log loss
        pos_loss = self.train_pos_loss(delta_x[:, :3], y_target[:, :3])
        vel_loss = self.train_vel_loss(delta_x[:, 3:5], y_target[:, 3:5])
        yaw_loss = self.train_yaw_loss(yaw_pred, yaw_targ)
        # pos_diff = self.train_difference_loss(pos_new, pos_expected)

        self.log("train_pos_loss", pos_loss, on_step=True, on_epoch=True)
        self.log("train_vel_loss", vel_loss, on_step=True, on_epoch=True)
        self.log("train_yaw_loss", yaw_loss, on_step=True, on_epoch=True)
        # self.log("position_difference", pos_diff, on_step=True, on_epoch=True)

        loss = pos_loss + vel_loss + yaw_loss  # +  pos_diff

        self.log("train_total_loss", loss, on_step=True, on_epoch=True)

        return loss

    def validation_step(self, batch: Batch, batch_idx: int):

        ######################
        # Initialisation     #
        ######################

        # Validate on sequential dataset. First 11 observations are used to prime the model.
        # Loss is computed on remaining 80 samples using rollout.

        # Determine valid initialisations at t=11
        mask = batch.x[:, :, -1]
        valid_mask = mask[:, 10] > 0

        # Discard non-valid nodes as no initial trajectories will be known
        batch.x = batch.x[valid_mask]
        batch.batch = batch.batch[valid_mask]
        batch.tracks_to_predict = batch.tracks_to_predict[valid_mask]
        batch.type = batch.type[valid_mask]

        # CARS
        type_mask = batch.type[:, 1] == 1
        batch.x = batch.x[type_mask]
        batch.batch = batch.batch[type_mask]
        batch.tracks_to_predict = batch.tracks_to_predict[type_mask]
        batch.type = batch.type[type_mask]

        # Update mask
        mask = batch.x[:, :, -1].bool()

        # Allocate target/prediction tensors
        n_nodes = batch.num_nodes
        y_hat = torch.zeros((80, n_nodes, self.out_features))
        y_target = torch.zeros((80, n_nodes, self.out_features))
        # Ensure device placement
        y_hat = y_hat.type_as(batch.x)
        y_target = y_target.type_as(batch.x)

        # Discard mask from features and extract static features
        batch.x = batch.x[:, :, :-1]
        # static_features = torch.cat(
        #     [batch.x[:, 10, self.out_features :], batch.type], dim=1
        # )
        static_features = torch.cat(
            [batch.x[:, 10, self.out_features:]], dim=1
        )
        static_features = static_features.type_as(batch.x)
        edge_attr = None

        ######################
        # History            #
        ######################

        for t in range(11):

            ######################
            # Graph construction #
            ######################

            mask_t = mask[:, t]
            # x_t = torch.cat([batch.x[mask_t, t, :], batch.type[mask_t]], dim=1)
            x_t = batch.x[mask_t, t, :].clone()
            batch_t = batch.batch[mask_t]

            # Construct edges
            if self.edge_type == "knn":
                # Neighbour-based graph
                edge_index = torch_geometric.nn.knn_graph(
                    x=x_t[:, :2],
                    k=self.n_neighbours,
                    batch=batch_t,
                    loop=self.self_loop,
                )
            else:
                # Distance-based graph
                edge_index = torch_geometric.nn.radius_graph(
                    x=x_t[:, :2],
                    r=self.min_dist,
                    batch=batch_t,
                    loop=self.self_loop,
                    max_num_neighbors=self.n_neighbours,
                    flow="source_to_target",
                )

            if self.undirected:
                edge_index, _ = torch_geometric.utils.to_undirected(edge_index)

            # Remove duplicates and sort
            edge_index = torch_geometric.utils.coalesce(edge_index)
            self.log(
                "val_history_edges_per_node",
                edge_index.shape[1] / x_t.shape[0],
                on_step=True,
                on_epoch=True,
            )

            # Create edge_attr if specified
            if self.edge_weight:
                # Encode distance between nodes as edge_attr
                row, col = edge_index
                edge_attr = (x_t[row, :2] - x_t[col, :2]).norm(dim=-1).unsqueeze(1)
                edge_attr = edge_attr.type_as(batch.x)

            ######################
            # Validation 1/2     #
            ######################

            # Normalise input graph
            if self.normalise:
                if edge_attr is None:
                    # Center node positions
                    x_t[:, [0, 1, 2]] -= batch.loc[batch.batch][mask_t][:, [0, 1, 2]]
                    # Scale all features (except yaws) with global scaler
                    x_t[:, [0, 1, 2, 3, 4, 7, 8, 9]] /= self.global_scale
                else:
                    # Center node positions
                    x_t[:, [0, 1, 2]] -= batch.loc[batch.batch][mask_t][:, [0, 1, 2]]
                    # Scale all features (except yaws) with global scaler
                    x_t[:, [0, 1, 2, 3, 4, 7, 8, 9]] /= self.global_scale
                    # Scale edge attributes
                    edge_attr /= self.global_scale

            # Obtain predicted delta dynamics
            delta_x = self.model(
                x=x_t, edge_index=edge_index, edge_attr=edge_attr, batch=batch_t
            )

            # Transform yaw
            bbox_yaw = torch.atan2(
                torch.tanh(delta_x[:, 5]), torch.tanh(delta_x[:, 6])
            ).unsqueeze(1)
            vel_yaw = torch.atan2(
                torch.tanh(delta_x[:, 7]), torch.tanh(delta_x[:, 8])
            ).unsqueeze(1)
            tmp = torch.cat([delta_x[:, 0:5], bbox_yaw, vel_yaw], dim=1)
            delta_x = tmp

            # Add deltas to input graph
            predicted_graph = torch.cat(
                (
                    batch.x[mask_t, t, : self.out_features] + delta_x,
                    static_features[mask_t],
                ),
                dim=-1,
            )
            predicted_graph = predicted_graph.type_as(batch.x)

            # Process yaw values to ensure [-pi, pi] interval
            yaws = predicted_graph[:, [5, 6]]
            yaws[yaws > 0] = (
                    torch.fmod(yaws[yaws > 0] + math.pi, torch.tensor(2 * math.pi))
                    - math.pi
            )
            yaws[yaws < 0] = (
                    torch.fmod(yaws[yaws < 0] - math.pi, torch.tensor(2 * math.pi))
                    + math.pi
            )
            predicted_graph[:, [5, 6]] = yaws


        # Save first prediction and target
        y_hat[0, mask_t, :] = predicted_graph[:, : self.out_features]
        y_target[0, mask_t, :] = batch.x[mask_t, 11, : self.out_features]

        ######################
        # Future             #
        ######################

        for t in range(11, 90):

            ######################
            # Graph construction #
            ######################

            # Latest prediction as input
            x_t = predicted_graph.clone()

            # Construct edges
            if self.edge_type == "knn":
                # Neighbour-based graph
                edge_index = torch_geometric.nn.knn_graph(
                    x=x_t[:, :2],
                    k=self.n_neighbours,
                    batch=batch.batch,
                    loop=self.self_loop,
                )
            else:
                # Distance-based graph
                edge_index = torch_geometric.nn.radius_graph(
                    x=x_t[:, :2],
                    r=self.min_dist,
                    batch=batch.batch,
                    loop=self.self_loop,
                    max_num_neighbors=self.n_neighbours,
                    flow="source_to_target",
                )

            if self.undirected:
                edge_index, _ = torch_geometric.utils.to_undirected(edge_index)

            # Remove duplicates and sort
            edge_index = torch_geometric.utils.coalesce(edge_index)
            self.log(
                "val_future_edges_per_node",
                edge_index.shape[1] / x_t.shape[0],
                on_step=True,
                on_epoch=True,
            )

            # Create edge_attr if specified
            if self.edge_weight:
                # Encode distance between nodes as edge_attr
                row, col = edge_index
                edge_attr = (x_t[row, :2] - x_t[col, :2]).norm(dim=-1).unsqueeze(1)
                edge_attr = edge_attr.type_as(batch.x)

            ######################
            # Validation 2/2     #
            ######################

            # Normalise input graph
            if self.normalise:
                if edge_attr is None:
                    # Center node positions
                    x_t[:, [0, 1, 2]] -= batch.loc[batch.batch][:, [0, 1, 2]]
                    # Scale all features (except yaws) with global scaler
                    x_t[:, [0, 1, 2, 3, 4, 7, 8, 9]] /= self.global_scale
                else:
                    # Center node positions
                    x_t[:, [0, 1, 2]] -= batch.loc[batch.batch][:, [0, 1, 2]]
                    # Scale all features (except yaws) with global scaler
                    x_t[:, [0, 1, 2, 3, 4, 7, 8, 9]] /= self.global_scale
                    # Scale edge attributes
                    edge_attr /= self.global_scale

            # Obtain predicted delta dynamics

            delta_x = self.model(
                x=x_t, edge_index=edge_index, edge_attr=edge_attr, batch=batch.batch
            )

            # Transform yaw
            bbox_yaw = torch.atan2(
                torch.tanh(delta_x[:, 5]), torch.tanh(delta_x[:, 6])
            ).unsqueeze(1)
            vel_yaw = torch.atan2(
                torch.tanh(delta_x[:, 7]), torch.tanh(delta_x[:, 8])
            ).unsqueeze(1)
            tmp = torch.cat([delta_x[:, 0:5], bbox_yaw, vel_yaw], dim=1)
            delta_x = tmp

            # Add deltas to input graph
            predicted_graph = torch.cat(
                [
                    predicted_graph[:, : self.out_features] + delta_x,
                    predicted_graph[:, self.out_features :],
                ],
                dim=1,
            )
            predicted_graph = predicted_graph.type_as(batch.x)

            # Process yaw values to ensure [-pi, pi] interval
            yaws = predicted_graph[:, [5, 6]]
            yaws[yaws > 0] = (
                    torch.fmod(yaws[yaws > 0] + math.pi, torch.tensor(2 * math.pi))
                    - math.pi
            )
            yaws[yaws < 0] = (
                    torch.fmod(yaws[yaws < 0] - math.pi, torch.tensor(2 * math.pi))
                    + math.pi
            )
            predicted_graph[:, [5, 6]] = yaws

            # Save prediction alongside true value (next time step state)
            y_hat[t - 10, :, :] = predicted_graph[:, : self.out_features]
            y_target[t - 10, :, :] = batch.x[:, t + 1, : self.out_features]

        fde_mask = mask[:, -1]
        val_mask = mask[:, 11:].permute(1, 0)

        # Compute and log loss
        fde_loss = self.val_fde_loss(
            y_hat[-1, fde_mask, :3], y_target[-1, fde_mask, :3]
        )
        ade_loss = self.val_ade_loss(
            y_hat[:, :, 0:3][val_mask], y_target[:, :, 0:3][val_mask]
        )
        vel_loss = self.val_vel_loss(
            y_hat[:, :, 3:5][val_mask], y_target[:, :, 3:5][val_mask]
        )
        yaw_loss = self.val_yaw_loss(
            y_hat[:, :, 5:7][val_mask], y_target[:, :, 5:7][val_mask]
        )

        # Compute losses on "tracks_to_predict"
        fde_ttp_mask = torch.logical_and(fde_mask, batch.tracks_to_predict)
        fde_ttp_loss = self.val_fde_ttp_loss(
            y_hat[-1, fde_ttp_mask, :3], y_target[-1, fde_ttp_mask, :3]
        )
        ade_ttp_mask = torch.logical_and(
            val_mask, batch.tracks_to_predict.expand((80, mask.size(0)))
        )
        ade_ttp_loss = self.val_ade_loss(
            y_hat[:, :, 0:3][ade_ttp_mask], y_target[:, :, 0:3][ade_ttp_mask]
        )

        ######################
        # Logging            #
        ######################

        self.log("val_ade_loss", ade_loss)
        self.log("val_fde_loss", fde_loss)
        self.log("val_vel_loss", vel_loss)
        self.log("val_yaw_loss", yaw_loss)
        self.log("val_total_loss", (ade_loss + vel_loss + yaw_loss) / 3)
        self.log("val_fde_ttp_loss", fde_ttp_loss)
        self.log("val_ade_ttp_loss", ade_ttp_loss)

        return (ade_loss + vel_loss + yaw_loss) / 3

    def predict_step(self, batch, batch_idx=None):

        ######################
        # Initialisation     #
        ######################

        # Determine valid initialisations at t=11
        mask = batch.x[:, :, -1]
        valid_mask = mask[:, 10] > 0

        # Discard non-valid nodes as no initial trajectories will be known
        batch.x = batch.x[valid_mask]
        batch.batch = batch.batch[valid_mask]
        batch.tracks_to_predict = batch.tracks_to_predict[valid_mask]
        batch.type = batch.type[valid_mask]

        # CARS
        type_mask = batch.type[:, 1] == 1
        batch.x = batch.x[type_mask]
        batch.batch = batch.batch[type_mask]
        batch.tracks_to_predict = batch.tracks_to_predict[type_mask]
        batch.type = batch.type[type_mask]

        # Update mask
        mask = batch.x[:, :, -1].bool()

        # Allocate target/prediction tensors
        n_nodes = batch.num_nodes
        y_hat = torch.zeros((90, n_nodes, self.node_features))
        y_target = torch.zeros((90, n_nodes, self.node_features))
        # Ensure device placement
        y_hat = y_hat.type_as(batch.x)
        y_target = y_target.type_as(batch.x)

        batch.x = batch.x[:, :, :-1]
        # static_features = torch.cat(
        #     [batch.x[:, 10, self.out_features :], batch.type], dim=1
        # )
        static_features = torch.cat(
            [batch.x[:, 10, self.out_features:]], dim=1
        )
        edge_attr = None

        ######################
        # History            #
        ######################

        for t in range(11):

            ######################
            # Graph construction #
            ######################

            mask_t = mask[:, t]
            # x_t = torch.cat([batch.x[mask_t, t, :], batch.type[mask_t]], dim=1)
            x_t = batch.x[mask_t, t, :].clone()
            batch_t = batch.batch[mask_t]

            # Construct edges
            if self.edge_type == "knn":
                # Neighbour-based graph
                edge_index = torch_geometric.nn.knn_graph(
                    x=x_t[:, :2],
                    k=self.n_neighbours,
                    batch=batch_t,
                    loop=self.self_loop,
                )
            else:
                # Distance-based graph
                edge_index = torch_geometric.nn.radius_graph(
                    x=x_t[:, :2],
                    r=self.min_dist,
                    batch=batch_t,
                    loop=self.self_loop,
                    max_num_neighbors=self.n_neighbours,
                    flow="source_to_target",
                )

            if self.undirected:
                edge_index, edge_attr = torch_geometric.utils.to_undirected(edge_index)

            # Remove duplicates and sort
            edge_index = torch_geometric.utils.coalesce(edge_index)

            # Create edge_attr if specified
            if self.edge_weight:
                # Encode distance between nodes as edge_attr
                row, col = edge_index
                edge_attr = (x_t[row, :2] - x_t[col, :2]).norm(dim=-1).unsqueeze(1)
                edge_attr = edge_attr.type_as(batch.x)

            ######################
            # Prediction 1/2     #
            ######################

            # Normalise input graph
            if self.normalise:
                if edge_attr is None:
                    # Center node positions
                    x_t[:, [0, 1, 2]] -= batch.loc[batch.batch][mask_t][:, [0, 1, 2]]
                    # Scale all features (except yaws) with global scaler
                    x_t[:, [0, 1, 2, 3, 4, 7, 8, 9]] /= self.global_scale
                else:
                    # Center node positions
                    x_t[:, [0, 1, 2]] -= batch.loc[batch.batch][mask_t][:, [0, 1, 2]]
                    # Scale all features (except yaws) with global scaler
                    x_t[:, [0, 1, 2, 3, 4, 7, 8, 9]] /= self.global_scale
                    # Scale edge attributes
                    edge_attr /= self.global_scale

            # Obtain predicted delta dynamics
            delta_x = self.model(
                x=x_t, edge_index=edge_index, edge_attr=edge_attr, batch=batch_t
            )

            # Transform yaw
            bbox_yaw = torch.atan2(
                torch.tanh(delta_x[:, 5]), torch.tanh(delta_x[:, 6])
            ).unsqueeze(1)
            vel_yaw = torch.atan2(
                torch.tanh(delta_x[:, 7]), torch.tanh(delta_x[:, 8])
            ).unsqueeze(1)
            tmp = torch.cat([delta_x[:, 0:5], bbox_yaw, vel_yaw], dim=1)
            delta_x = tmp

            # Add deltas to input graph
            predicted_graph = torch.cat(
                (
                    batch.x[mask_t, t, : self.out_features] + delta_x,
                    static_features[mask_t],
                ),
                dim=-1,
            )
            predicted_graph = predicted_graph.type_as(batch.x)

            # Process yaw values to ensure [-pi, pi] interval
            yaws = predicted_graph[:, [5, 6]]
            yaws[yaws > 0] = (
                    torch.fmod(yaws[yaws > 0] + math.pi, torch.tensor(2 * math.pi))
                    - math.pi
            )
            yaws[yaws < 0] = (
                    torch.fmod(yaws[yaws < 0] - math.pi, torch.tensor(2 * math.pi))
                    + math.pi
            )
            predicted_graph[:, [5, 6]] = yaws

            # Save first prediction and target
            y_hat[t, mask_t, :] = predicted_graph
            # y_target[t, mask_t, :] = torch.cat(
            #     [batch.x[mask_t, t + 1, :], batch.type[mask_t]], dim=-1
            # )

            y_target[t, mask_t, :] = batch.x[mask_t, t + 1, :].clone()

        ######################
        # Future             #
        ######################

        for t in range(11, 90):

            ######################
            # Graph construction #
            ######################

            # Latest prediction as input
            x_t = predicted_graph.clone()

            # Construct edges
            if self.edge_type == "knn":
                # Neighbour-based graph
                edge_index = torch_geometric.nn.knn_graph(
                    x=x_t[:, :2],
                    k=self.n_neighbours,
                    batch=batch.batch,
                    loop=self.self_loop,
                )
            else:
                # Distance-based graph
                edge_index = torch_geometric.nn.radius_graph(
                    x=x_t[:, :2],
                    r=self.min_dist,
                    batch=batch.batch,
                    loop=self.self_loop,
                    max_num_neighbors=self.n_neighbours,
                    flow="source_to_target",
                )

            if self.undirected:
                edge_index, edge_attr = torch_geometric.utils.to_undirected(edge_index)

            # Remove duplicates and sort
            edge_index = torch_geometric.utils.coalesce(edge_index)

            # Create edge_attr if specified
            if self.edge_weight:
                # Encode distance between nodes as edge_attr
                row, col = edge_index
                edge_attr = (x_t[row, :2] - x_t[col, :2]).norm(dim=-1).unsqueeze(1)
                edge_attr = edge_attr.type_as(batch.x)

            ######################
            # Prediction 2/2     #
            ######################

            # Normalise input graph
            if self.normalise:
                if edge_attr is None:
                    # Center node positions
                    x_t[:, [0, 1, 2]] -= batch.loc[batch.batch][:, [0, 1, 2]]
                    # Scale all features (except yaws) with global scaler
                    x_t[:, [0, 1, 2, 3, 4, 7, 8, 9]] /= self.global_scale
                else:
                    # Center node positions
                    x_t[:, [0, 1, 2]] -= batch.loc[batch.batch][:, [0, 1, 2]]
                    # Scale all features (except yaws) with global scaler
                    x_t[:, [0, 1, 2, 3, 4, 7, 8, 9]] /= self.global_scale
                    # Scale edge attributes
                    edge_attr /= self.global_scale

            # Obtain predicted delta dynamics
            delta_x = self.model(
                x=x_t, edge_index=edge_index, edge_attr=edge_attr, batch=batch.batch
            )

            # Transform yaw
            bbox_yaw = torch.atan2(
                torch.tanh(delta_x[:, 5]), torch.tanh(delta_x[:, 6])
            ).unsqueeze(1)
            vel_yaw = torch.atan2(
                torch.tanh(delta_x[:, 7]), torch.tanh(delta_x[:, 8])
            ).unsqueeze(1)
            tmp = torch.cat([delta_x[:, 0:5], bbox_yaw, vel_yaw], dim=1)
            delta_x = tmp

            # Add deltas to input graph
            predicted_graph = torch.cat(
                [
                    predicted_graph[:, : self.out_features] + delta_x,
                    predicted_graph[:, self.out_features :],
                ],
                dim=1,
            )
            predicted_graph = predicted_graph.type_as(batch.x)

            # Process yaw values to ensure [-pi, pi] interval
            yaws = predicted_graph[:, [5, 6]]
            yaws[yaws > 0] = (
                    torch.fmod(yaws[yaws > 0] + math.pi, torch.tensor(2 * math.pi))
                    - math.pi
            )
            yaws[yaws < 0] = (
                    torch.fmod(yaws[yaws < 0] - math.pi, torch.tensor(2 * math.pi))
                    + math.pi
            )
            predicted_graph[:, [5, 6]] = yaws

            # Save prediction alongside true value (next time step state)
            y_hat[t, :, :] = predicted_graph
            # y_target[t, :, :] = torch.cat([batch.x[:, t + 1], batch.type], dim=-1)
            y_target[t, :, :] = batch.x[:, t + 1].clone()

        return y_hat, y_target, mask

    def configure_optimizers(self):
        return torch.optim.Adam(
            self.parameters(), lr=self.lr, weight_decay=self.weight_decay
        )


class SequentialModule(pl.LightningModule):
    def __init__(
        self,
        model_type: Union[None, str],
        model_dict: Union[None, dict],
        lr: float = 1e-4,
        weight_decay: float = 0.0,
        noise: Union[None, float] = None,
        teacher_forcing: bool = False,
        teacher_forcing_ratio: float = 0.3,
        min_dist: int = 0,
        n_neighbours: int = 30,
        fully_connected: bool = True,
        edge_weight: bool = False,
        edge_type: str = "knn",
        self_loop: bool = True,
        undirected: bool = False,
        rnn_type: str = "GRU",
        out_features: int = 6,
        node_features: int = 9,
        edge_features: int = 1,
        normalise: bool = True,
        training_horizon: int = 90
    ):
        super().__init__()
        # Verify inputs
        assert edge_type in ["knn", "distance"]
        if edge_type == "distance":
            assert min_dist > 0.0

        # Set up metrics
        self.train_ade_loss = torchmetrics.MeanSquaredError()
        self.train_fde_loss = torchmetrics.MeanSquaredError()
        self.train_vel_loss = torchmetrics.MeanSquaredError()
        self.train_yaw_loss = torchmetrics.MeanSquaredError()
        self.val_ade_loss = torchmetrics.MeanSquaredError()
        self.val_fde_loss = torchmetrics.MeanSquaredError()
        self.val_vel_loss = torchmetrics.MeanSquaredError()
        self.val_yaw_loss = torchmetrics.MeanSquaredError()
        self.val_fde_ttp_loss = torchmetrics.MeanSquaredError()
        self.val_ade_ttp_loss = torchmetrics.MeanSquaredError()

        # Instantiate model
        self.model_type = model_type
        self.model = eval(model_type)(**model_dict)

        # Learning parameters
        self.normalise = normalise
        self.global_scale = 8.025897979736328
        self.noise = noise
        self.lr = lr
        self.weight_decay = weight_decay
        # self.teacher_forcing = teacher_forcing
        self.teacher_forcing_ratio = teacher_forcing_ratio
        self.training_horizon = training_horizon
        self.norm_index = [0, 1, 2, 3, 4]

        # Model parameters
        self.rnn_type = rnn_type
        # assert out_features == 2
        self.out_features = out_features
        self.edge_features = edge_features
        self.node_features = node_features

        # Graph parameters
        self.edge_type = edge_type
        self.min_dist = min_dist
        self.fully_connected = fully_connected
        self.n_neighbours = 128 if fully_connected else n_neighbours
        self.edge_weight = edge_weight
        self.self_loop = self_loop
        self.undirected = undirected

        self.node_indices = [0, 1, 7, 8, 9, 10]
        self.save_hyperparameters()

    def training_step(self, batch: Batch, batch_idx: int):

        ######################
        # Initialisation     #
        ######################

        # Determine valid initialisations at t=11
        mask = batch.x[:, :, -1]
        valid_mask = mask[:, 10] > 0

        # Discard non-valid nodes as no initial trajectories will be known
        batch.x = batch.x[valid_mask]
        batch.batch = batch.batch[valid_mask]
        batch.tracks_to_predict = batch.tracks_to_predict[valid_mask]
        batch.type = batch.type[valid_mask]

        # CARS
        type_mask = batch.type[:, 1] == 1
        batch.x = batch.x[type_mask]
        batch.batch = batch.batch[type_mask]
        batch.tracks_to_predict = batch.tracks_to_predict[type_mask]
        batch.type = batch.type[type_mask]

        # Reduction: Limit to x-y predictions
        batch.x = batch.x[:, :, self.node_indices]

        # Discard future values not used for training
        batch.x = batch.x[:, :(self.training_horizon+1)]

        # Update mask
        mask = batch.x[:, :, -1].bool()

        # Discard masks and extract static features
        batch.x = batch.x[:, :, :-1]
        # static_features = torch.cat(
        #     [batch.x[:, 10, self.out_features :], batch.type], dim=1
        # )
        static_features = batch.x[:, 10, self.out_features:]
        static_features = static_features.type_as(batch.x)
        edge_attr = None
        # Extract dimensions and allocate predictions
        n_nodes = batch.num_nodes
        y_predictions = torch.zeros((n_nodes, self.training_horizon, self.out_features))
        y_predictions = y_predictions.type_as(batch.x)

        # Obtain target delta dynamic nodes
        # Use torch.roll to compute differences between x_t and x_{t+1}.
        # Ignore final difference (between t_0 and t_{-1})
        y_target = batch.x[:, 1:(self.training_horizon+1), :self.out_features]  # CHECK INDEX
        y_target = y_target.type_as(batch.x)

        assert y_target.shape == y_predictions.shape

        # Initial hidden state
        if self.rnn_type == "GRU":
            h = torch.zeros((self.model.num_layers, n_nodes, self.model.rnn_size))
            h = h.type_as(batch.x)
        elif self.rnn_type == "LSTM":
            raise NotImplementedError
            h = torch.zeros((self.model.num_layers, 1, self.model.rnn_size))
            c = torch.zeros((self.model.num_layers, 1, self.model.rnn_size))
            h = (h, c)
        else:
            h = None

        ######################
        # History            #
        ######################

        for t in range(11):

            # Extract current input and target
            mask_t = mask[:, t]
            # x_t = torch.cat([batch.x[mask_t, t, :], batch.type[mask_t]], dim=1)
            x_t = batch.x[mask_t, t, :]
            x_t = x_t.type_as(batch.x)

            # Add noise if specified
            if self.noise is not None:
                x_t[:, : self.out_features] += self.noise * torch.randn_like(
                    x_t[:, : self.out_features]
                )

            ######################
            # Graph construction #
            ######################

            # Construct edges
            if self.edge_type == "knn":
                # Neighbour-based graph
                edge_index = torch_geometric.nn.knn_graph(
                    x=x_t[:, :2],
                    k=self.n_neighbours,
                    batch=batch.batch[mask_t],
                    loop=self.self_loop,
                )
            else:
                # Distance-based graph
                edge_index = torch_geometric.nn.radius_graph(
                    x=x_t[:, :2],
                    r=self.min_dist,
                    batch=batch.batch[mask_t],
                    loop=self.self_loop,
                    max_num_neighbors=self.n_neighbours,
                    flow="source_to_target",
                )

            if self.undirected:
                edge_index, edge_attr = torch_geometric.utils.to_undirected(edge_index)

            # Remove duplicates and sort
            edge_index = torch_geometric.utils.coalesce(edge_index)

            # Create edge_attr if specified
            if self.edge_weight:
                # Encode distance between nodes as edge_attr
                row, col = edge_index
                edge_attr = (x_t[row, :2] - x_t[col, :2]).norm(dim=-1).unsqueeze(1)
                edge_attr = 1 / edge_attr
                edge_attr = torch.nan_to_num(edge_attr, nan=0, posinf=0, neginf=0)
                edge_attr = edge_attr.type_as(batch.x)
                edge_attr = 1 / edge_attr
                edge_attr = torch.nan_to_num(edge_attr, nan=0, posinf=0, neginf=0)

            #######################
            # Training 1/2        #
            #######################

            # Normalise input graph
            if self.normalise:
                # Center node positions
                x_t[:, [0, 1]] -= batch.loc[batch.batch][mask_t][:, [0, 1]]
                # Scale all features (except yaws) with global scaler
                x_t[:, self.norm_index] /= self.global_scale
                if edge_attr is not None:
                    # Scale edge attributes
                    edge_attr /= self.global_scale

            # Obtain predicted delta dynamics
            if h is None:
                delta_x = self.model(
                    x=x_t,
                    edge_index=edge_index,
                    edge_attr=edge_attr,
                    batch=batch.batch[mask_t],
                )
            else:
                # Add zero rows for new columns
                assert self.rnn_type == "GRU"
                delta_x, h_t = self.model(
                    x=x_t,
                    edge_index=edge_index,
                    edge_attr=edge_attr,
                    batch=batch.batch[mask_t],
                    hidden=h[:, mask_t],
                )
                # Update hidden states
                h[:, mask_t] = h_t

<<<<<<< HEAD
            if self.normalise:
                delta_x *= self.global_scale
=======
            # Add deltas to input graph
            x_t = torch.cat(
                (
                    batch.x[mask_t, t, : self.out_features] + delta_x,
                    static_features[mask_t],
                ),
                dim=-1,
            )
            x_t = x_t.type_as(batch.x)
>>>>>>> a075f257

            # Save deltas for loss computation
            y_predictions[mask_t, t, :] = x_t[:, :self.out_features]

<<<<<<< HEAD
            if t == 10:
                # Add deltas to input graph
                x_t = torch.cat(
                    (
                        batch.x[mask_t, t, : self.out_features] + delta_x,
                        static_features[mask_t],
                    ),
                    dim=-1,
                )
                x_t = x_t.type_as(batch.x)
=======
>>>>>>> a075f257

        # If using teacher_forcing, draw sample and accept <teach_forcing_ratio*100> % of the time. Else, deny.
        use_groundtruth = (random.random() < self.teacher_forcing_ratio)

        ######################
        # Future             #
        ######################

        for t in range(11, self.training_horizon):
            # Use groundtruth 'teacher_forcing_ratio' % of the time
            if use_groundtruth:
                # x_t = torch.cat([batch.x[:, t, :], batch.type], dim=1)
                x_t = batch.x[:, t, :].clone()
            x_prev = x_t.clone()

            ######################
            # Graph construction #
            ######################

            # Construct edges
            if self.edge_type == "knn":
                # Neighbour-based graph
                edge_index = torch_geometric.nn.knn_graph(
                    x=x_t[:, :2],
                    k=self.n_neighbours,
                    batch=batch.batch,
                    loop=self.self_loop,
                )
            else:
                # Distance-based graph
                edge_index = torch_geometric.nn.radius_graph(
                    x=x_t[:, :2],
                    r=self.min_dist,
                    batch=batch.batch,
                    loop=self.self_loop,
                    max_num_neighbors=self.n_neighbours,
                    flow="source_to_target",
                )

            if self.undirected:
                edge_index, edge_attr = torch_geometric.utils.to_undirected(edge_index)

            # Remove duplicates and sort
            edge_index = torch_geometric.utils.coalesce(edge_index)

            # Create edge_attr if specified
            if self.edge_weight:
                # Encode distance between nodes as edge_attr
                row, col = edge_index
                edge_attr = (x_t[row, :2] - x_t[col, :2]).norm(dim=-1).unsqueeze(1)
                edge_attr = 1 / edge_attr
<<<<<<< HEAD
=======
                edge_attr = torch.nan_to_num(edge_attr, nan=0, posinf=0, neginf=0)
>>>>>>> a075f257
                edge_attr = edge_attr.type_as(batch.x)
                edge_attr = torch.nan_to_num(edge_attr, nan=0, posinf=0, neginf=0)


            #######################
            # Training 2/2        #
            #######################

            # Normalise input graph
            if self.normalise:
                # Center node positions
                x_t[:, [0, 1]] -= batch.loc[batch.batch][:, [0, 1]]
                # Scale all features (except yaws) with global scaler
                x_t[:, self.norm_index] /= self.global_scale
                if edge_attr is not None:
                    # Scale edge attributes
                    edge_attr /= self.global_scale

            # Obtain normalised predicted delta dynamics
            if h is None:
                delta_x = self.model(
                    x=x_t,
                    edge_index=edge_index,
                    edge_attr=edge_attr,
                    batch=batch.batch,
                )
            else:
                delta_x, h = self.model(
                    x=x_t,
                    edge_index=edge_index,
                    edge_attr=edge_attr,
                    batch=batch.batch,
                    hidden=h,
                )

<<<<<<< HEAD
            if self.normalise:
                delta_x *= self.global_scale

            # Save deltas for loss computation
            y_predictions[mask_t, t, :] = delta_x

=======
>>>>>>> a075f257
            # Add deltas to input graph. Input for next timestep
            x_t = torch.cat(
                (
                    x_prev[:, : self.out_features] + delta_x,
                    x_prev[:, self.out_features:],
                ),
                dim=-1,
            )
            x_t = x_t.type_as(batch.x)
<<<<<<< HEAD
=======

            # Save deltas for loss computation
            y_predictions[mask_t, t, :] = x_t[:, :self.out_features]
>>>>>>> a075f257

        # Determine valid targets
        loss_mask = mask[:, 1:(self.training_horizon+1)]
        # Determine valid end-points
        fde_mask = mask[:, -1]

        # Compute and log loss
        fde_loss = self.train_fde_loss(
            y_predictions[fde_mask, -1][:, [0, 1]], y_target[fde_mask, -1][:, [0, 1]]
        )
        ade_loss = self.train_ade_loss(
<<<<<<< HEAD
            y_predictions[:, :self.training_horizon, [0, 1]][loss_mask],
            y_target[:, :self.training_horizon, [0, 1]][loss_mask]
=======
            y_predictions[:, :, [0, 1]][loss_mask],
            y_target[:, :, [0, 1]][loss_mask]
>>>>>>> a075f257
        )
        # vel_loss = self.train_vel_loss(
        #     y_predictions[:, :self.training_horizon, [2, 3]][loss_mask],
        #     y_target[:, :self.training_horizon, [2, 3]][loss_mask]
        # )
        # yaw_loss = self.train_yaw_loss(
        #     y_predictions[:, :self.training_horizon, [5, 6, 7, 8]][loss_mask],
        #     y_target[:, :self.training_horizon, [5, 6, 7, 8]][loss_mask]
        # )

        self.log("train_fde_loss", fde_loss, on_step=True, on_epoch=True, batch_size=fde_mask.sum().item())
        self.log("train_ade_loss", ade_loss, on_step=True, on_epoch=True, batch_size=loss_mask.sum().item())
        # self.log("train_vel_loss", vel_loss, on_step=True, on_epoch=True, batch_size=loss_mask.sum().item())
        # self.log("train_yaw_loss", yaw_loss, on_step=True, on_epoch=True, batch_size=loss_mask.sum().item())
        loss = ade_loss + fde_loss

        self.log(
            "train_total_loss",
            loss,
            on_step=True,
            on_epoch=True,
            batch_size=loss_mask.sum().item()
        )

        return loss

    def validation_step(self, batch: Batch, batch_idx: int):

        ######################
        # Initialisation     #
        ######################

        # Validate on sequential dataset. First 11 observations are used to prime the model.
        # Loss is computed on remaining 80 samples using rollout.

        # Determine valid initialisations at t=11
        mask = batch.x[:, :, -1]
        valid_mask = mask[:, 10] > 0

        # Discard non-valid nodes as no initial trajectories will be known
        batch.x = batch.x[valid_mask]
        batch.batch = batch.batch[valid_mask]
        batch.tracks_to_predict = batch.tracks_to_predict[valid_mask]
        batch.type = batch.type[valid_mask]

        # CARS
        type_mask = batch.type[:, 1] == 1
        batch.x = batch.x[type_mask]
        batch.batch = batch.batch[type_mask]
        batch.tracks_to_predict = batch.tracks_to_predict[type_mask]
        batch.type = batch.type[type_mask]

        # Reduction: Limit to x-y predictions
        batch.x = batch.x[:, :, self.node_indices]

        # Update mask
        mask = batch.x[:, :, -1].bool()

        # Allocate target/prediction tensors
        n_nodes = batch.num_nodes
        y_hat = torch.zeros((80, n_nodes, self.out_features))
        y_hat = y_hat.type_as(batch.x)
        y_target = torch.zeros((80, n_nodes, self.out_features))
        y_target = y_target.type_as(batch.x)
        batch.x = batch.x[:, :, :-1]
        # static_features = torch.cat(
        #     [batch.x[:, 10, self.out_features :], batch.type], dim=1
        # )
        static_features = batch.x[:, 10, self.out_features:]
        static_features = static_features.type_as(batch.x)
        edge_attr = None

        # Initial hidden state
        if self.rnn_type == "GRU":
            h = torch.zeros((self.model.num_layers, n_nodes, self.model.rnn_size))
            h = h.type_as(batch.x)
        elif self.rnn_type == "LSTM":
            h = torch.zeros((self.model.num_layers, 1, self.model.rnn_size))
            c = torch.zeros((self.model.num_layers, 1, self.model.rnn_size))
            h = (h, c)
        else:
            h = None

        ######################
        # History            #
        ######################

        for t in range(11):

            ######################
            # Graph construction #
            ######################

            mask_t = mask[:, t]
            # x_t = torch.cat([batch.x[mask_t, t, :], batch.type[mask_t]], dim=1)
<<<<<<< HEAD
            x_t = batch.x[mask_t, t, :].clone()
=======
            x_t = batch.x[mask_t, t, :]
>>>>>>> a075f257
            x_t = x_t.type_as(batch.x)

            # Construct edges
            if self.edge_type == "knn":
                # Neighbour-based graph
                edge_index = torch_geometric.nn.knn_graph(
                    x=x_t[:, :2],
                    k=self.n_neighbours,
                    batch=batch.batch[mask_t],
                    loop=self.self_loop,
                )
            else:
                # Distance-based graph
                edge_index = torch_geometric.nn.radius_graph(
                    x=x_t[:, :2],
                    r=self.min_dist,
                    batch=batch.batch[mask_t],
                    loop=self.self_loop,
                    max_num_neighbors=self.n_neighbours,
                    flow="source_to_target",
                )

            if self.undirected:
                edge_index, edge_attr = torch_geometric.utils.to_undirected(edge_index)

            # Remove duplicates and sort
            edge_index = torch_geometric.utils.coalesce(edge_index)

            # Create edge_attr if specified
            if self.edge_weight:
                # Encode distance between nodes as edge_attr
                row, col = edge_index
                edge_attr = (x_t[row, :2] - x_t[col, :2]).norm(dim=-1).unsqueeze(1)
                edge_attr = 1 / edge_attr
                edge_attr = edge_attr.type_as(batch.x)
                edge_attr = torch.nan_to_num(edge_attr, nan=0, posinf=0, neginf=0)


            ######################
            # Validation 1/2     #
            ######################

            # Normalise input graph
            if self.normalise:
                # Center node positions
                x_t[:, [0, 1]] -= batch.loc[batch.batch][mask_t][:, [0, 1]]
                # Scale all features (except yaws) with global scaler
                x_t[:, self.norm_index] /= self.global_scale
                if edge_attr is not None:
                    # Scale edge attributes
                    edge_attr /= self.global_scale

            # Obtain normalised predicted delta dynamics
            if h is None:
                delta_x = self.model(
                    x=x_t,
                    edge_index=edge_index,
                    edge_attr=edge_attr,
                    batch=batch.batch[mask_t],
                )
            else:
                delta_x, h_t = self.model(
                    x=x_t,
                    edge_index=edge_index,
                    edge_attr=edge_attr,
                    batch=batch.batch[mask_t],
                    hidden=h[:, mask_t],
                )
                # Update hidden state
                h[:, mask_t] = h_t

            if t == 10:

                if self.normalise:
                    delta_x *= self.global_scale

                # Add deltas to input graph
                predicted_graph = torch.cat(
                    (
                        batch.x[mask_t, t, : self.out_features] + delta_x,
                        static_features[mask_t],
                    ),
                    dim=-1,
                )
                predicted_graph = predicted_graph.type_as(batch.x)

        # Save first prediction and target
        y_hat[0, mask_t, :] = predicted_graph[:, : self.out_features]
        y_target[0, mask_t, :] = batch.x[mask_t, 11, : self.out_features]

        ######################
        # Future             #
        ######################

        for t in range(11, 90):

            ######################
            # Graph construction #
            ######################

            # Latest prediction as input
            x_t = predicted_graph.clone()

            # Construct edges
            if self.edge_type == "knn":
                # Neighbour-based graph
                edge_index = torch_geometric.nn.knn_graph(
                    x=x_t[:, :2],
                    k=self.n_neighbours,
                    batch=batch.batch,
                    loop=self.self_loop,
                )
            else:
                # Distance-based graph
                edge_index = torch_geometric.nn.radius_graph(
                    x=x_t[:, :2],
                    r=self.min_dist,
                    batch=batch.batch,
                    loop=self.self_loop,
                    max_num_neighbors=self.n_neighbours,
                    flow="source_to_target",
                )

            if self.undirected:
                edge_index, edge_attr = torch_geometric.utils.to_undirected(edge_index)

            # Remove duplicates and sort
            edge_index = torch_geometric.utils.coalesce(edge_index)

            # Create edge_attr if specified
            if self.edge_weight:
                # Encode distance between nodes as edge_attr
                row, col = edge_index
                edge_attr = (x_t[row, :2] - x_t[col, :2]).norm(dim=-1).unsqueeze(1)
                edge_attr = 1 / edge_attr
<<<<<<< HEAD
=======
                edge_attr = torch.nan_to_num(edge_attr, nan=0, posinf=0, neginf=0)
>>>>>>> a075f257
                edge_attr = edge_attr.type_as(batch.x)
                edge_attr = torch.nan_to_num(edge_attr, nan=0, posinf=0, neginf=0)

            ######################
            # Validation 2/2     #
            ######################

            # Normalise input graph
            if self.normalise:
                # Center node positions
                x_t[:, [0, 1]] -= batch.loc[batch.batch][:, [0, 1]]
                # Scale all features (except yaws) with global scaler
                x_t[:, self.norm_index] /= self.global_scale
                if edge_attr is not None:
                    # Scale edge attributes
                    edge_attr /= self.global_scale

            # Obtain normalised predicted delta dynamics
            if h is None:
                delta_x = self.model(
                    x=x_t,
                    edge_index=edge_index,
                    edge_attr=edge_attr,
                    batch=batch.batch,
                )
            else:
                delta_x, h = self.model(
                    x=x_t,
                    edge_index=edge_index,
                    edge_attr=edge_attr,
                    batch=batch.batch,
                    hidden=h,
                )

            if self.normalise:
                delta_x *= self.global_scale

            # Add deltas to input graph
            predicted_graph = torch.cat(
                (
                    predicted_graph[:, : self.out_features] + delta_x,
                    predicted_graph[:, self.out_features :],
                ),
                dim=-1,
            )
            predicted_graph = predicted_graph.type_as(batch.x)

            # Save prediction alongside true value (next time step state)
            y_hat[t - 10, :, :] = predicted_graph[:, : self.out_features]
            y_target[t - 10, :, :] = batch.x[:, t + 1, : self.out_features]

        fde_mask = mask[:, -1]
        val_mask = mask[:, 11:].permute(1, 0)

        # Compute and log loss
        fde_loss = self.val_fde_loss(
            y_hat[-1, fde_mask][:, [0, 1]], y_target[-1, fde_mask][:, [0, 1]]
        )
        ade_loss = self.val_ade_loss(
            y_hat[:, :, [0, 1]][val_mask], y_target[:, :, [0, 1]][val_mask]
        )
        # vel_loss = self.val_vel_loss(
        #     y_hat[:, :, [2, 3]][val_mask], y_target[:, :, [2, 3]][val_mask]
        # )
        # yaw_loss = self.val_yaw_loss(
        #     y_hat[:, :, 5:7][val_mask], y_target[:, :, 5:7][val_mask]
        # )

        # Compute losses on "tracks_to_predict"
        fde_ttp_mask = torch.logical_and(fde_mask, batch.tracks_to_predict)
        fde_ttp_loss = self.val_fde_ttp_loss(
            y_hat[-1, fde_ttp_mask][:, [0, 1]], y_target[-1, fde_ttp_mask][:, [0, 1]]
        )
        ade_ttp_mask = torch.logical_and(
            val_mask, batch.tracks_to_predict.expand((80, mask.size(0)))
        )
        ade_ttp_loss = self.val_ade_loss(
            y_hat[:, :, [0, 1]][ade_ttp_mask], y_target[:, :, [0, 1]][ade_ttp_mask]
        )

        ######################
        # Logging            #
        ######################

        self.log("val_ade_loss", ade_loss, batch_size=val_mask.sum().item())
        self.log("val_fde_loss", fde_loss, batch_size=fde_mask.sum().item())
        # self.log("val_vel_loss", vel_loss, batch_size=val_mask.sum().item())
        # self.log("val_yaw_loss", yaw_loss, batch_size=val_mask.sum().item())
        loss = ade_loss + fde_loss
        self.log("val_total_loss", loss, batch_size=val_mask.sum().item())
        self.log("val_fde_ttp_loss", fde_ttp_loss, batch_size=fde_ttp_mask.sum().item())
        self.log("val_ade_ttp_loss", ade_ttp_loss, batch_size=ade_ttp_mask.sum().item())

        return loss

    def predict_step(self, batch, batch_idx=None):

        ######################
        # Initialisation     #
        ######################

        # Determine valid initialisations at t=11
        mask = batch.x[:, :, -1]
        valid_mask = mask[:, 10] > 0

        # Discard non-valid nodes as no initial trajectories will be known
        batch.x = batch.x[valid_mask]
        batch.batch = batch.batch[valid_mask]
        batch.tracks_to_predict = batch.tracks_to_predict[valid_mask]
        batch.type = batch.type[valid_mask]

        # CARS
        type_mask = batch.type[:, 1] == 1
        batch.x = batch.x[type_mask]
        batch.batch = batch.batch[type_mask]
        batch.tracks_to_predict = batch.tracks_to_predict[type_mask]
        batch.type = batch.type[type_mask]

        # Reduction: Limit to x/y
        batch.x = batch.x[:, :, self.node_indices]

        # Update mask
        mask = batch.x[:, :, -1].bool()

        # Allocate target/prediction tensors
        n_nodes = batch.num_nodes
        y_hat = torch.zeros((90, n_nodes, self.node_features))
        y_target = torch.zeros((90, n_nodes, self.node_features))
        # Ensure device placement
        y_hat = y_hat.type_as(batch.x)
        y_target = y_target.type_as(batch.x)

        batch.x = batch.x[:, :, :-1]
        # static_features = torch.cat(
        #     [batch.x[:, 10, self.out_features :], batch.type], dim=1
        # )
        static_features = batch.x[:, 10, self.out_features :]
        edge_attr = None

        # Initial hidden state
        if self.rnn_type == "GRU":
            h = torch.zeros((self.model.num_layers, n_nodes, self.model.rnn_size))
            h = h.type_as(batch.x)
        elif self.rnn_type == "LSTM":
            h = torch.zeros((self.model.num_layers, 1, self.model.rnn_size))
            c = torch.zeros((self.model.num_layers, 1, self.model.rnn_size))
            h = (h, c)
        else:
            h = None

        ######################
        # History            #
        ######################

        for t in range(11):

            ######################
            # Graph construction #
            ######################

            mask_t = mask[:, t]
            # x_t = torch.cat([batch.x[mask_t, t, :], batch.type[mask_t]], dim=1)
            x_t = batch.x[mask_t, t, :]
            batch_t = batch.batch[mask_t]

            # Construct edges
            if self.edge_type == "knn":
                # Neighbour-based graph
                edge_index = torch_geometric.nn.knn_graph(
                    x=x_t[:, :2],
                    k=self.n_neighbours,
                    batch=batch_t,
                    loop=self.self_loop,
                )
            else:
                # Distance-based graph
                edge_index = torch_geometric.nn.radius_graph(
                    x=x_t[:, :2],
                    r=self.min_dist,
                    batch=batch_t,
                    loop=self.self_loop,
                    max_num_neighbors=self.n_neighbours,
                    flow="source_to_target",
                )

            if self.undirected:
                edge_index, edge_attr = torch_geometric.utils.to_undirected(edge_index)

            # Remove duplicates and sort
            edge_index = torch_geometric.utils.coalesce(edge_index)

            # Create edge_attr if specified
            if self.edge_weight:
                # Encode distance between nodes as edge_attr
                row, col = edge_index
                edge_attr = (x_t[row, :2] - x_t[col, :2]).norm(dim=-1).unsqueeze(1)
                edge_attr = 1 / edge_attr
                edge_attr = edge_attr.type_as(batch.x)
                edge_attr = torch.nan_to_num(edge_attr, nan=0, posinf=0, neginf=0)

            ######################
            # Predictions 1/2    #
            ######################

            # Normalise input graph
            if self.normalise:
                # Center node positions
                x_t[:, [0, 1]] -= batch.loc[batch.batch][mask_t][:, [0, 1]]
                # Scale all features (except yaws) with global scaler
                x_t[:, self.norm_index] /= self.global_scale
                if edge_attr is not None:
                    # Scale edge attributes
                    edge_attr /= self.global_scale

            # Obtain normalised predicted delta dynamics
            if h is None:
                delta_x = self.model(
                    x=x_t,
                    edge_index=edge_index,
                    edge_attr=edge_attr,
                    batch=batch.batch[mask_t],
                )
            else:
                delta_x, h_t = self.model(
                    x=x_t,
                    edge_index=edge_index,
                    edge_attr=edge_attr,
                    batch=batch.batch[mask_t],
                    hidden=h[:, mask_t],
                )
                h[:, mask_t] = h_t

            # Add deltas to input graph
            predicted_graph = torch.cat(
                (
                    batch.x[mask_t, t, : self.out_features] + delta_x,
                    static_features[mask_t],
                ),
                dim=-1,
            )
            predicted_graph = predicted_graph.type_as(batch.x)

            # Save predictions and targets
            y_hat[t, mask_t, :] = predicted_graph
            # y_target[t, mask_t, :] = torch.cat(
            #     [batch.x[mask_t, t + 1, :], batch.type[mask_t]], dim=1
            # )
            y_target[t, mask_t, :] = batch.x[mask_t, t + 1, :]

        ######################
        # Future             #
        ######################

        for t in range(11, 90):

            ######################
            # Graph construction #
            ######################

            x_t = predicted_graph.clone()

            # Construct edges
            if self.edge_type == "knn":
                # Neighbour-based graph
                edge_index = torch_geometric.nn.knn_graph(
                    x=x_t[:, :2],
                    k=self.n_neighbours,
                    batch=batch.batch,
                    loop=self.self_loop,
                )
            else:
                # Distance-based graph
                edge_index = torch_geometric.nn.radius_graph(
                    x=x_t[:, :2],
                    r=self.min_dist,
                    batch=batch.batch,
                    loop=self.self_loop,
                    max_num_neighbors=self.n_neighbours,
                    flow="source_to_target",
                )

            if self.undirected:
                edge_index, edge_attr = torch_geometric.utils.to_undirected(edge_index)

            # Remove duplicates and sort
            edge_index = torch_geometric.utils.coalesce(edge_index)

            # Create edge_attr if specified
            if self.edge_weight:
                # Encode distance between nodes as edge_attr
                row, col = edge_index
                edge_attr = (x_t[row, :2] - x_t[col, :2]).norm(dim=-1).unsqueeze(1)
<<<<<<< HEAD
                edge_attr = 1 / edge_attr
=======
                edge_attr = 1 / edge_attr1
                edge_attr = torch.nan_to_num(edge_attr, nan=0, posinf=0, neginf=0)
>>>>>>> a075f257
                edge_attr = edge_attr.type_as(batch.x)
                edge_attr = torch.nan_to_num(edge_attr, nan=0, posinf=0, neginf=0)

            ######################
            # Predictions 2/2    #
            ######################

            # Normalise input graph
            if self.normalise:
                # Center node positions
                x_t[:, [0, 1]] -= batch.loc[batch.batch][:, [0, 1]]
                # Scale all features (except yaws) with global scaler
                x_t[:, self.norm_index] /= self.global_scale
                if edge_attr is not None:
                    # Scale edge attributes
                    edge_attr /= self.global_scale

            # Obtain normalised predicted delta dynamics
            if h is None:
                delta_x = self.model(
                    x=x_t,
                    edge_index=edge_index,
                    edge_attr=edge_attr,
                    batch=batch.batch,
                )
            else:
                delta_x, h = self.model(
                    x=x_t,
                    edge_index=edge_index,
                    edge_attr=edge_attr,
                    batch=batch.batch,
                    hidden=h,
                )

            predicted_graph = torch.cat(
                (
                    predicted_graph[:, : self.out_features] + delta_x,
                    predicted_graph[:, self.out_features :],
                ),
                dim=-1,
            )
            predicted_graph = predicted_graph.type_as(batch.x)

            # Save prediction alongside true value (next time step state)
            y_hat[t, :, :] = predicted_graph
            # y_target[t, :, :] = torch.cat([batch.x[:, t + 1, :], batch.type], dim=1)
            y_target[t, :, :] = batch.x[:, t + 1, :]

        return y_hat, y_target, mask

    def configure_optimizers(self):
        return torch.optim.Adam(
            self.parameters(), lr=self.lr, weight_decay=self.weight_decay
        )


class ConstantPhysicalBaselineModule(pl.LightningModule):
    def __init__(self, model=None, out_features: int = 6, **kwargs):
        super().__init__()
        assert model is None
        self.val_ade_loss = torchmetrics.MeanSquaredError()
        self.val_fde_loss = torchmetrics.MeanSquaredError()
        self.val_yaw_loss = torchmetrics.MeanSquaredError()
        self.val_vel_loss = torchmetrics.MeanSquaredError()
        self.val_fde_ttp_loss = torchmetrics.MeanSquaredError()
        self.val_ade_ttp_loss = torchmetrics.MeanSquaredError()

        self.out_features = out_features
        self.save_hyperparameters()

    def training_step(self, batch: Batch, batch_idx: int):
        pass

    def validation_step(self, batch: Batch, batch_idx: int):

        ######################
        # Initialisation     #
        ######################

        # Validate on sequential dataset. First 11 observations are used to prime the model.
        # Loss is computed on remaining 80 samples using rollout.

        # Determine valid initialisations at t=11
        mask = batch.x[:, :, -1]
        valid_mask = mask[:, 10] > 0

        # Discard non-valid nodes as no initial trajectories will be known
        batch.x = batch.x[valid_mask]
        batch.batch = batch.batch[valid_mask]
        batch.tracks_to_predict = batch.tracks_to_predict[valid_mask]
        batch.type = batch.type[valid_mask]
        # Update mask
        mask = batch.x[:, :, -1].bool()

        # Allocate target/prediction tensors
        n_nodes = batch.num_nodes
        y_hat = torch.zeros((80, n_nodes, self.out_features))
        y_target = torch.zeros((80, n_nodes, self.out_features))
        # Remove valid flag from features
        batch.x = batch.x[:, :, :-1]
        # Extract static features
        static_features = torch.cat(
            [batch.x[:, 10, self.out_features :], batch.type], dim=1
        )
        # Find valid agents at time t=11
        initial_mask = mask[:, 10]
        # Extract final dynamic states to use for predictions
        last_pos = batch.x[initial_mask, 10, 0:2]
        last_z = batch.x[initial_mask, 10, 2]
        last_vel = batch.x[initial_mask, 10, 3:5]
        last_yaw = batch.x[initial_mask, 10, 5:7]
        # Constant change in positions
        delta_pos = last_vel * 0.1
        # First updated position
        predicted_pos = last_pos + delta_pos
        predicted_graph = torch.cat(
            (predicted_pos, last_z.unsqueeze(1), last_vel, last_yaw, static_features),
            dim=1,
        )
        # Save first prediction and target
        y_hat[0, :, :] = predicted_graph[:, : self.out_features]
        y_target[0, :, :] = batch.x[:, 11, : self.out_features]

        for t in range(11, 90):
            predicted_pos += delta_pos
            predicted_graph = torch.cat(
                (predicted_pos, last_z.unsqueeze(1), last_vel, static_features), dim=1
            )
            y_hat[t - 10, :, :] = predicted_graph[:, : self.out_features]
            y_target[t - 10, :, :] = batch.x[:, t + 1, : self.out_features]

        fde_mask = mask[:, -1]
        val_mask = mask[:, 11:].permute(1, 0)

        # Compute and log loss
        fde_loss = self.val_fde_loss(
            y_hat[-1, fde_mask, :3], y_target[-1, fde_mask, :3]
        )
        ade_loss = self.val_ade_loss(
            y_hat[:, :, 0:3][val_mask], y_target[:, :, 0:3][val_mask]
        )
        vel_loss = self.val_vel_loss(
            y_hat[:, :, 3:5][val_mask], y_target[:, :, 3:5][val_mask]
        )
        yaw_loss = self.val_yaw_loss(
            y_hat[:, :, 5:7][val_mask], y_target[:, :, 5:7][val_mask]
        )

        # Compute losses on "tracks_to_predict"
        fde_ttp_mask = torch.logical_and(fde_mask, batch.tracks_to_predict)
        fde_ttp_loss = self.val_fde_ttp_loss(
            y_hat[-1, fde_ttp_mask, :3], y_target[-1, fde_ttp_mask, :3]
        )
        ade_ttp_mask = torch.logical_and(
            val_mask, batch.tracks_to_predict.expand((80, mask.size(0)))
        )
        ade_ttp_loss = self.val_ade_loss(
            y_hat[:, :, 0:3][ade_ttp_mask], y_target[:, :, 0:3][ade_ttp_mask]
        )

        ######################
        # Logging            #
        ######################

        self.log("val_ade_loss", ade_loss)
        self.log("val_fde_loss", fde_loss)
        self.log("val_vel_loss", vel_loss)
        self.log("val_yaw_loss", yaw_loss)
        self.log("val_total_loss", (ade_loss + vel_loss + yaw_loss) / 3)
        self.log("val_fde_ttp_loss", fde_ttp_loss)
        self.log("val_ade_ttp_loss", ade_ttp_loss)

        return (ade_loss + vel_loss + yaw_loss) / 3

    def predict_step(self, batch, batch_idx=None):

        ######################
        # Initialisation     #
        ######################

        # Determine valid initialisations at t=11
        mask = batch.x[:, :, -1]
        valid_mask = mask[:, 10] > 0

        # Discard non-valid nodes as no initial trajectories will be known
        batch.x = batch.x[valid_mask]
        batch.batch = batch.batch[valid_mask]
        batch.tracks_to_predict = batch.tracks_to_predict[valid_mask]
        batch.type = batch.type[valid_mask]
        # Update mask
        mask = batch.x[:, :, -1].bool()

        # Allocate target/prediction tensors
        n_nodes = batch.num_nodes
        y_hat = torch.zeros((90, n_nodes, 15))
        y_target = torch.zeros((90, n_nodes, 15))
        # Remove valid flag from features
        batch.x = batch.x[:, :, :-1]
        # Extract static features
        static_features = torch.cat(
            [batch.x[:, 10, self.out_features :], batch.type], dim=1
        )

        # Fill in targets
        for t in range(0, 90):
            y_target[t, :, :] = torch.cat([batch.x[:, t + 1, :], batch.type], dim=1)

        for t in range(11):
            mask_t = mask[:, t]

            last_pos = batch.x[mask_t, t, 0:2]
            last_z = batch.x[mask_t, t, 2]
            last_vel = batch.x[mask_t, t, 3:5]
            last_yaw = batch.x[mask_t, t, 5:7]

            delta_pos = last_vel * 0.1
            predicted_pos = last_pos + delta_pos
            predicted_graph = torch.cat(
                (
                    predicted_pos,
                    last_z.unsqueeze(1),
                    last_vel,
                    last_yaw,
                    static_features[mask_t],
                ),
                dim=1,
            )
            y_hat[t, mask_t, :] = predicted_graph

        for t in range(11, 90):
            last_pos = predicted_pos
            predicted_pos = last_pos + delta_pos
            predicted_graph = torch.cat(
                (
                    predicted_pos,
                    last_z.unsqueeze(1),
                    last_vel,
                    last_yaw,
                    static_features,
                ),
                dim=1,
            )
            y_hat[t, :, :] = predicted_graph

        return y_hat, y_target, mask

    def configure_optimizers(self):
        return torch.optim.Adam(self.parameters(), lr=1e-4)


@hydra.main(config_path="../../configs/waymo/", config_name="config")
def main(config):
    # Print configuration for online monitoring
    print(OmegaConf.to_yaml(config))
    # Save complete yaml file for logging and reproducibility
    log_dir = f"logs/{config.logger.project}/{config.logger.version}"
    os.makedirs(log_dir, exist_ok=True)
    yaml_path = f"{log_dir}/{config.logger.version}.yaml"
    OmegaConf.save(config, f=yaml_path)

    # Seed for reproducibility
    seed_everything(config["misc"]["seed"], workers=True)
    # Load data, model, and regressor
    datamodule = eval(config["misc"]["dm_type"])(**config["datamodule"])
    # Define model
    if config["misc"]["model_type"] != "ConstantModel":
        model_dict = config["model"]
        model_type = config["misc"]["model_type"]
    else:
        model_dict, model_type = None, None

    # Define LightningModule
    regressor = eval(config["misc"]["regressor_type"])(model_type=model_type,
                                                       model_dict=dict(model_dict),
                                                       **config["regressor"])

    # Setup logging (using saved yaml file)
    wandb_logger = WandbLogger(
        entity="petergroth",
        config=OmegaConf.to_container(config, resolve=True),
        **config["logger"]
    )
    wandb_logger.watch(regressor, log_freq=config["misc"]["log_freq"], log_graph=False)
    # Add default dir for logs

    # Setup callbacks
    checkpoint_callback = pl.callbacks.ModelCheckpoint(
        filename=config["logger"]["version"],
        monitor="val_total_loss",
        save_last=True)
    # Create trainer, fit, and validate
    trainer = pl.Trainer(
        logger=wandb_logger, **config["trainer"], callbacks=[checkpoint_callback]
    )

    if config["misc"]["train"]:
        trainer.fit(model=regressor, datamodule=datamodule)

    trainer.validate(regressor, datamodule=datamodule)


if __name__ == "__main__":
    main()<|MERGE_RESOLUTION|>--- conflicted
+++ resolved
@@ -910,7 +910,7 @@
         # Obtain target delta dynamic nodes
         # Use torch.roll to compute differences between x_t and x_{t+1}.
         # Ignore final difference (between t_0 and t_{-1})
-        y_target = batch.x[:, 1:(self.training_horizon+1), :self.out_features]  # CHECK INDEX
+        y_target = batch.x[:, 1:(self.training_horizon+1), :self.out_features] 
         y_target = y_target.type_as(batch.x)
 
         assert y_target.shape == y_predictions.shape
@@ -1021,10 +1021,7 @@
                 # Update hidden states
                 h[:, mask_t] = h_t
 
-<<<<<<< HEAD
-            if self.normalise:
-                delta_x *= self.global_scale
-=======
+
             # Add deltas to input graph
             x_t = torch.cat(
                 (
@@ -1034,24 +1031,10 @@
                 dim=-1,
             )
             x_t = x_t.type_as(batch.x)
->>>>>>> a075f257
+
 
             # Save deltas for loss computation
             y_predictions[mask_t, t, :] = x_t[:, :self.out_features]
-
-<<<<<<< HEAD
-            if t == 10:
-                # Add deltas to input graph
-                x_t = torch.cat(
-                    (
-                        batch.x[mask_t, t, : self.out_features] + delta_x,
-                        static_features[mask_t],
-                    ),
-                    dim=-1,
-                )
-                x_t = x_t.type_as(batch.x)
-=======
->>>>>>> a075f257
 
         # If using teacher_forcing, draw sample and accept <teach_forcing_ratio*100> % of the time. Else, deny.
         use_groundtruth = (random.random() < self.teacher_forcing_ratio)
@@ -1103,12 +1086,9 @@
                 row, col = edge_index
                 edge_attr = (x_t[row, :2] - x_t[col, :2]).norm(dim=-1).unsqueeze(1)
                 edge_attr = 1 / edge_attr
-<<<<<<< HEAD
-=======
                 edge_attr = torch.nan_to_num(edge_attr, nan=0, posinf=0, neginf=0)
->>>>>>> a075f257
                 edge_attr = edge_attr.type_as(batch.x)
-                edge_attr = torch.nan_to_num(edge_attr, nan=0, posinf=0, neginf=0)
+
 
 
             #######################
@@ -1142,15 +1122,6 @@
                     hidden=h,
                 )
 
-<<<<<<< HEAD
-            if self.normalise:
-                delta_x *= self.global_scale
-
-            # Save deltas for loss computation
-            y_predictions[mask_t, t, :] = delta_x
-
-=======
->>>>>>> a075f257
             # Add deltas to input graph. Input for next timestep
             x_t = torch.cat(
                 (
@@ -1160,12 +1131,10 @@
                 dim=-1,
             )
             x_t = x_t.type_as(batch.x)
-<<<<<<< HEAD
-=======
 
             # Save deltas for loss computation
             y_predictions[mask_t, t, :] = x_t[:, :self.out_features]
->>>>>>> a075f257
+
 
         # Determine valid targets
         loss_mask = mask[:, 1:(self.training_horizon+1)]
@@ -1177,13 +1146,8 @@
             y_predictions[fde_mask, -1][:, [0, 1]], y_target[fde_mask, -1][:, [0, 1]]
         )
         ade_loss = self.train_ade_loss(
-<<<<<<< HEAD
-            y_predictions[:, :self.training_horizon, [0, 1]][loss_mask],
-            y_target[:, :self.training_horizon, [0, 1]][loss_mask]
-=======
             y_predictions[:, :, [0, 1]][loss_mask],
             y_target[:, :, [0, 1]][loss_mask]
->>>>>>> a075f257
         )
         # vel_loss = self.train_vel_loss(
         #     y_predictions[:, :self.training_horizon, [2, 3]][loss_mask],
@@ -1279,11 +1243,7 @@
 
             mask_t = mask[:, t]
             # x_t = torch.cat([batch.x[mask_t, t, :], batch.type[mask_t]], dim=1)
-<<<<<<< HEAD
-            x_t = batch.x[mask_t, t, :].clone()
-=======
             x_t = batch.x[mask_t, t, :]
->>>>>>> a075f257
             x_t = x_t.type_as(batch.x)
 
             # Construct edges
@@ -1419,12 +1379,9 @@
                 row, col = edge_index
                 edge_attr = (x_t[row, :2] - x_t[col, :2]).norm(dim=-1).unsqueeze(1)
                 edge_attr = 1 / edge_attr
-<<<<<<< HEAD
-=======
                 edge_attr = torch.nan_to_num(edge_attr, nan=0, posinf=0, neginf=0)
->>>>>>> a075f257
                 edge_attr = edge_attr.type_as(batch.x)
-                edge_attr = torch.nan_to_num(edge_attr, nan=0, posinf=0, neginf=0)
+
 
             ######################
             # Validation 2/2     #
@@ -1620,8 +1577,9 @@
                 row, col = edge_index
                 edge_attr = (x_t[row, :2] - x_t[col, :2]).norm(dim=-1).unsqueeze(1)
                 edge_attr = 1 / edge_attr
+                edge_attr = torch.nan_to_num(edge_attr, nan=0, posinf=0, neginf=0)
                 edge_attr = edge_attr.type_as(batch.x)
-                edge_attr = torch.nan_to_num(edge_attr, nan=0, posinf=0, neginf=0)
+                
 
             ######################
             # Predictions 1/2    #
@@ -1715,14 +1673,10 @@
                 # Encode distance between nodes as edge_attr
                 row, col = edge_index
                 edge_attr = (x_t[row, :2] - x_t[col, :2]).norm(dim=-1).unsqueeze(1)
-<<<<<<< HEAD
                 edge_attr = 1 / edge_attr
-=======
-                edge_attr = 1 / edge_attr1
                 edge_attr = torch.nan_to_num(edge_attr, nan=0, posinf=0, neginf=0)
->>>>>>> a075f257
                 edge_attr = edge_attr.type_as(batch.x)
-                edge_attr = torch.nan_to_num(edge_attr, nan=0, posinf=0, neginf=0)
+
 
             ######################
             # Predictions 2/2    #
