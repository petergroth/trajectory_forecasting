import argparse
import pytorch_lightning as pl
import torch
import torch_geometric.nn
from pytorch_lightning.loggers import WandbLogger
from pytorch_lightning.utilities.seed import seed_everything
from src.data.dataset_waymo import OneStepWaymoDataModule, SequentialWaymoDataModule
import torchmetrics
from torch.nn.functional import one_hot
from torch_geometric.data import Batch
from src.models.model import *
import yaml


class OneStepModule(pl.LightningModule):
    def __init__(
            self,
            model_type,
            noise,
            lr: float,
            weight_decay: float,
            edge_type: str = "knn",
            min_dist: int = 0,
            n_neighbours: int = 30,
            fully_connected: bool = True,
            edge_weight: bool = False,
            self_loop: bool = True,
            undirected: bool = False,
            out_features: int = 6,
            normalise: bool = True,
            node_features: int = 9,
            edge_features: int = 1,
            centered_edges: bool = False,
    ):
        super().__init__()
        # Verify inputs
        assert edge_type in ["knn", "distance"]
        if edge_type == "distance":
            assert min_dist > 0.0

        # Setup metrics
        self.train_pos_loss = torchmetrics.MeanSquaredError()
        self.train_vel_loss = torchmetrics.MeanSquaredError()
        self.train_yaw_loss = torchmetrics.MeanSquaredError()
        self.val_ade_loss = torchmetrics.MeanSquaredError()
        self.val_fde_loss = torchmetrics.MeanSquaredError()
        self.val_vel_loss = torchmetrics.MeanSquaredError()
        self.val_yaw_loss = torchmetrics.MeanSquaredError()
        self.val_fde_ttp_loss = torchmetrics.MeanSquaredError()
        self.val_ade_ttp_loss = torchmetrics.MeanSquaredError()

        # Save parameters
        self.normalise = normalise
        self.model = model_type
        self.noise = noise
        self.lr = lr
        self.weight_decay = weight_decay
        self.edge_type = edge_type
        self.min_dist = min_dist
        self.fully_connected = fully_connected
        self.n_neighbours = 128 if fully_connected else n_neighbours
        self.edge_weight = edge_weight
        self.self_loop = self_loop
        self.undirected = undirected
        self.out_features = out_features
        self.edge_features = edge_features
        self.centered_edges = centered_edges
        self.node_features = node_features

        self.save_hyperparameters()
        node_features -= 5
        # Normalisation parameters
        self.register_buffer("node_counter", torch.zeros(1))
        self.register_buffer("node_in_sum", torch.zeros(node_features))
        self.register_buffer("node_in_squaresum", torch.zeros(node_features))
        self.register_buffer("node_in_std", torch.ones(node_features))
        self.register_buffer("node_in_mean", torch.zeros(node_features))
        # Output normalisation parameters
        self.register_buffer("node_out_sum", torch.zeros(out_features))
        self.register_buffer("node_out_squaresum", torch.zeros(out_features))
        self.register_buffer("node_out_std", torch.ones(out_features))
        self.register_buffer("node_out_mean", torch.zeros(out_features))
        # Edge normalisation parameters
        self.register_buffer("edge_counter", torch.zeros(1))
        self.register_buffer("edge_in_sum", torch.zeros(edge_features))
        self.register_buffer("edge_in_squaresum", torch.zeros(edge_features))
        self.register_buffer("edge_in_std", torch.ones(edge_features))
        self.register_buffer("edge_in_mean", torch.zeros(edge_features))
        self.register_buffer("edge_in_mean", torch.zeros(edge_features))

    def training_step(self, batch: Batch, batch_idx: int):
        # Extract node features
        x = batch.x
        # One-hot encode type and concatenate with feature matrix
        type = one_hot(batch.type, num_classes=5)
        type = type.type_as(batch.x)
        x = torch.cat([x, type], dim=1)
        edge_attr = None

        ######################
        # Graph construction #
        ######################

        # Construct edges
        if self.edge_type == "knn":
            # Neighbour-based graph
            edge_index = torch_geometric.nn.knn_graph(
                x=x[:, :2], k=self.n_neighbours, batch=batch.batch, loop=self.self_loop
            )
        else:
            # Distance-based graph
            edge_index = torch_geometric.nn.radius_graph(
                x=x[:, :2],
                r=self.min_dist,
                batch=batch.batch,
                loop=self.self_loop,
                max_num_neighbors=128,
                flow="source_to_target",
            )

        if self.undirected:
            edge_index, edge_attr = torch_geometric.utils.to_undirected(edge_index)

        # Remove duplicates and sort
        edge_index = torch_geometric.utils.coalesce(edge_index)

        # Determine whether to add random noise to dynamic states
        if self.noise is not None:
            x[:, : self.out_features] += self.noise * torch.rand_like(
                x[:, : self.out_features]
            )

        # Create edge_attr if specified
        if self.edge_weight:
            # Encode distance between nodes as edge_attr
            row, col = edge_index
            edge_attr = (x[row, :2] - x[col, :2]).norm(dim=-1).unsqueeze(1)
            edge_attr = edge_attr.type_as(batch.x)

        ######################
        # Training 1/1       #
        ######################

        # Obtain target delta dynamic nodes
        y_target = batch.y[:, : self.out_features] - x[:, : self.out_features]
        y_target = y_target.type_as(batch.x)

        # Update normalisation state and normalise
        if edge_attr is None:
            self.update_in_normalisation(x.clone())
        else:
            self.update_in_normalisation(x.clone(), edge_attr.clone())
        self.update_out_normalisation(y_target.clone())

        # Obtain normalised input graph and normalised target nodes
        x_nrm, edge_attr_nrm = self.in_normalise(x, edge_attr)
        y_target_nrm = self.out_normalise(y_target)

        # Obtain normalised predicted delta dynamics
        y_hat = self.model(
            x=x_nrm, edge_index=edge_index, edge_attr=edge_attr_nrm, batch=batch.batch
        )

        # Compute and log loss
        pos_loss = self.train_pos_loss(y_hat[:, :3], y_target_nrm[:, :3])
        vel_loss = self.train_pos_loss(y_hat[:, 3:5], y_target_nrm[:, 3:5])
        yaw_loss = self.train_pos_loss(y_hat[:, 5:7], y_target_nrm[:, 5:7])

        # Compute new positions using old velocities
<<<<<<< HEAD
        pos_expected = x_nrm[:, :2] + 0.1*x_nrm[:, 3:5]
        pos_diff = torch.linalg.norm(pos_expected-y_hat[:, :2])

        self.log("train_pos_loss", pos_loss, on_step=True, on_epoch=True)
        self.log("train_vel_loss", vel_loss, on_step=True, on_epoch=True)
        self.log("train_yaw_loss", vel_loss, on_step=True, on_epoch=True)
        self.log(
            "train_total_loss",
            (pos_loss + vel_loss + yaw_loss) / 3,
            on_step=True,
            on_epoch=True,
        )
        self.log("position_difference", pos_diff, on_step=True, on_epoch=True)

        return pos_loss + vel_loss + yaw_loss + pos_diff
=======
        pos_expected = x_nrm[:, :2] + 0.1 * x_nrm[:, 3:5]
        pos_diff = torch.linalg.norm(pos_expected - y_hat[:, :2])

        self.log("train_pos_loss", pos_loss, on_step=True, on_epoch=True)
        self.log("train_vel_loss", vel_loss, on_step=True, on_epoch=True)
        self.log("train_yaw_loss", yaw_loss, on_step=True, on_epoch=True)
        # self.log(
        #     "train_total_loss",
        #     (pos_loss + vel_loss + yaw_loss) / 3,
        #     on_step=True,
        #     on_epoch=True,
        # )
        self.log("position_difference", pos_diff, on_step=True, on_epoch=True)
        loss = pos_loss + vel_loss + yaw_loss + pos_diff
        self.log("train_total_loss", loss, on_step=True, on_epoch=True)

        return loss
>>>>>>> 657ef4b7

    def validation_step(self, batch: Batch, batch_idx: int):

        ######################
        # Initialisation     #
        ######################

        # Validate on sequential dataset. First 11 observations are used to prime the model.
        # Loss is computed on remaining 80 samples using rollout.

        # Determine valid initialisations at t=11
        mask = batch.x[:, :, -1]
        valid_mask = mask[:, 10] > 0

        # Discard non-valid nodes as no initial trajectories will be known
        batch.x = batch.x[valid_mask]
        batch.batch = batch.batch[valid_mask]
        batch.tracks_to_predict = batch.tracks_to_predict[valid_mask]
        batch.type = one_hot(batch.type[valid_mask], num_classes=5)
        # Update mask
        mask = batch.x[:, :, -1].bool()

        # Allocate target/prediction tensors
        n_nodes = batch.num_nodes
        y_hat = torch.zeros((80, n_nodes, self.out_features))
        y_hat = y_hat.type_as(batch.x)
        y_target = torch.zeros((80, n_nodes, self.out_features))
        y_target = y_target.type_as(batch.x)

        batch.x = batch.x[:, :, :-1]
        static_features = torch.cat(
            [batch.x[:, 10, self.out_features:], batch.type], dim=1
        )
        edge_attr = None

        ######################
        # History            #
        ######################

        for t in range(11):

            ######################
            # Graph construction #
            ######################

            mask_t = mask[:, t]
            x = torch.cat([batch.x[mask_t, t, :], batch.type[mask_t]], dim=1)
            batch_t = batch.batch[mask_t]

            # Construct edges
            if self.edge_type == "knn":
                # Neighbour-based graph
                edge_index = torch_geometric.nn.knn_graph(
                    x=x[:, :2], k=self.n_neighbours, batch=batch_t, loop=self.self_loop
                )
            else:
                # Distance-based graph
                edge_index = torch_geometric.nn.radius_graph(
                    x=x[:, :2],
                    r=self.min_dist,
                    batch=batch_t,
                    loop=self.self_loop,
                    max_num_neighbors=128,
                    flow="source_to_target",
                )

            if self.undirected:
                edge_index, edge_attr = torch_geometric.utils.to_undirected(edge_index)

            # Remove duplicates and sort
            edge_index = torch_geometric.utils.coalesce(edge_index)

            # Create edge_attr if specified
            if self.edge_weight:
                # Encode distance between nodes as edge_attr
                row, col = edge_index
                edge_attr = (x[row, :2] - x[col, :2]).norm(dim=-1).unsqueeze(1)
                edge_attr = edge_attr.type_as(batch.x)

            ######################
            # Validation 1/2     #
            ######################

            # Normalise input graph
            x, edge_attr = self.in_normalise(x, edge_attr)
            # Obtain normalised predicted delta dynamics
            x = self.model(
                x=x, edge_index=edge_index, edge_attr=edge_attr, batch=batch_t
            )
            # Renormalise output dynamics
            x = self.out_renormalise(x)
            # Add deltas to input graph
            predicted_graph = torch.cat(
                (batch.x[mask_t, t, : self.out_features] + x, static_features[mask_t]),
                dim=-1,
            )
            predicted_graph = predicted_graph.type_as(batch.x)

        # Save first prediction and target
        y_hat[0, mask_t, :] = predicted_graph[:, : self.out_features]
        y_target[0, mask_t, :] = batch.x[mask_t, 11, : self.out_features]

        ######################
        # Future             #
        ######################

        for t in range(11, 90):

            ######################
            # Graph construction #
            ######################

            # Latest prediction as input
            x = predicted_graph

            # Construct edges
            if self.edge_type == "knn":
                # Neighbour-based graph
                edge_index = torch_geometric.nn.knn_graph(
                    x=x[:, :2],
                    k=self.n_neighbours,
                    batch=batch.batch,
                    loop=self.self_loop,
                )
            else:
                # Distance-based graph
                edge_index = torch_geometric.nn.radius_graph(
                    x=x[:, :2],
                    r=self.min_dist,
                    batch=batch.batch,
                    loop=self.self_loop,
                    max_num_neighbors=128,
                    flow="source_to_target",
                )

            if self.undirected:
                edge_index, edge_attr = torch_geometric.utils.to_undirected(edge_index)

            # Remove duplicates and sort
            edge_index = torch_geometric.utils.coalesce(edge_index)

            # Create edge_attr if specified
            if self.edge_weight:
                # Encode distance between nodes as edge_attr
                row, col = edge_index
                edge_attr = (x[row, :2] - x[col, :2]).norm(dim=-1).unsqueeze(1)
                edge_attr = edge_attr.type_as(batch.x)

            ######################
            # Validation 2/2     #
            ######################

            # Normalise input graph
            x, edge_attr = self.in_normalise(x, edge_attr)
            # Obtain normalised predicted delta dynamics
            x = self.model(
                x=x, edge_index=edge_index, edge_attr=edge_attr, batch=batch.batch
            )
            # Renormalise deltas
            x = self.out_renormalise(x)
            # Add deltas to input graph
            predicted_graph = torch.cat(
                (predicted_graph[:, : self.out_features] + x, static_features), dim=-1
            )
            predicted_graph = predicted_graph.type_as(batch.x)

            # Save prediction alongside true value (next time step state)
            y_hat[t - 10, :, :] = predicted_graph[:, : self.out_features]
            y_target[t - 10, :, :] = batch.x[:, t + 1, : self.out_features]

        fde_mask = mask[:, -1]
        val_mask = mask[:, 11:].permute(1, 0)

        # Compute and log loss
        fde_loss = self.val_fde_loss(
            y_hat[-1, fde_mask, :3], y_target[-1, fde_mask, :3]
        )
        ade_loss = self.val_ade_loss(
            y_hat[:, :, 0:3][val_mask], y_target[:, :, 0:3][val_mask]
        )
        vel_loss = self.val_vel_loss(
            y_hat[:, :, 3:5][val_mask], y_target[:, :, 3:5][val_mask]
        )
        yaw_loss = self.val_yaw_loss(
            y_hat[:, :, 5:7][val_mask], y_target[:, :, 5:7][val_mask]
        )

        # Compute losses on "tracks_to_predict"
        fde_ttp_mask = torch.logical_and(fde_mask, batch.tracks_to_predict)
        fde_ttp_loss = self.val_fde_ttp_loss(
            y_hat[-1, fde_ttp_mask, :3], y_target[-1, fde_ttp_mask, :3]
        )
        ade_ttp_mask = torch.logical_and(
            val_mask, batch.tracks_to_predict.expand((80, mask.size(0)))
        )
        ade_ttp_loss = self.val_ade_loss(
            y_hat[:, :, 0:3][ade_ttp_mask], y_target[:, :, 0:3][ade_ttp_mask]
        )

        ######################
        # Logging            #
        ######################

        self.log("val_ade_loss", ade_loss)
        self.log("val_fde_loss", fde_loss)
        self.log("val_vel_loss", vel_loss)
        self.log("val_yaw_loss", yaw_loss)
        self.log("val_total_loss", (ade_loss + vel_loss + yaw_loss) / 3)
        self.log("val_fde_ttp_loss", fde_ttp_loss)
        self.log("val_ade_ttp_loss", ade_ttp_loss)

        return (ade_loss + vel_loss + yaw_loss) / 3

    def predict_step(self, batch, batch_idx=None):
        ######################
        # Initialisation     #
        ######################

        # Determine valid initialisations at t=11
        mask = batch.x[:, :, -1]
        valid_mask = mask[:, 10] > 0

        # Discard non-valid nodes as no initial trajectories will be known
        batch.x = batch.x[valid_mask]
        batch.batch = batch.batch[valid_mask]
        batch.tracks_to_predict = batch.tracks_to_predict[valid_mask]
        # Update mask
        mask = batch.x[:, :, -1].bool()

        # Allocate target/prediction tensors
        n_nodes = batch.num_nodes
        y_hat = torch.zeros((90, n_nodes, batch.x.size(2) - 1))
        y_hat = y_hat.type_as(batch.x)
        y_target = torch.zeros((90, n_nodes, batch.x.size(2) - 1))
        y_target = y_target.type_as(batch.x)

        batch.x = batch.x[:, :, :-1]
        static_features = batch.x[:, 0, self.out_features:]
        edge_attr = None

        ######################
        # History            #
        ######################

        for t in range(11):

            ######################
            # Graph construction #
            ######################

            mask_t = mask[:, t]
            x = batch.x[mask_t, t, :]
            batch_t = batch.batch[mask_t]

            # Construct edges
            if self.edge_type == "knn":
                # Neighbour-based graph
                edge_index = torch_geometric.nn.knn_graph(
                    x=x[:, :2], k=self.n_neighbours, batch=batch_t, loop=self.self_loop
                )
            else:
                # Distance-based graph
                edge_index = torch_geometric.nn.radius_graph(
                    x=x[:, :2],
                    r=self.min_dist,
                    batch=batch_t,
                    loop=self.self_loop,
                    max_num_neighbors=128,
                    flow="source_to_target",
                )

            if self.undirected:
                edge_index, edge_attr = torch_geometric.utils.to_undirected(edge_index)

            # Remove duplicates and sort
            edge_index = torch_geometric.utils.coalesce(edge_index)

            # Create edge_attr if specified
            if self.edge_weight:
                # Encode distance between nodes as edge_attr
                row, col = edge_index
                edge_attr = (x[row, :2] - x[col, :2]).norm(dim=-1).unsqueeze(1)
                edge_attr = edge_attr.type_as(batch.x)

            ######################
            # Validation 1/2     #
            ######################

            # Normalise input graph
            x, edge_attr = self.in_normalise(x, edge_attr)
            # Obtain normalised predicted delta dynamics
            x = self.model(
                x=x, edge_index=edge_index, edge_attr=edge_attr, batch=batch_t
            )
            # Renormalise output dynamics
            x = self.out_renormalise(x)
            # Add deltas to input graph
            predicted_graph = torch.cat(
                (batch.x[mask_t, t, : self.out_features] + x, static_features[mask_t]),
                dim=-1,
            )
            predicted_graph = predicted_graph.type_as(batch.x)

            # Save first prediction and target
            y_hat[t, mask_t, :] = predicted_graph[:, : self.out_features]
            y_target[t, mask_t, :] = batch.x[mask_t, t + 1, : self.out_features]

        ######################
        # Future             #
        ######################

        for t in range(11, 90):

            ######################
            # Graph construction #
            ######################

            # Latest prediction as input
            x = predicted_graph

            # Construct edges
            if self.edge_type == "knn":
                # Neighbour-based graph
                edge_index = torch_geometric.nn.knn_graph(
                    x=x[:, :2],
                    k=self.n_neighbours,
                    batch=batch.batch,
                    loop=self.self_loop,
                )
            else:
                # Distance-based graph
                edge_index = torch_geometric.nn.radius_graph(
                    x=x[:, :2],
                    r=self.min_dist,
                    batch=batch.batch,
                    loop=self.self_loop,
                    max_num_neighbors=128,
                    flow="source_to_target",
                )

            if self.undirected:
                edge_index, edge_attr = torch_geometric.utils.to_undirected(edge_index)

            # Remove duplicates and sort
            edge_index = torch_geometric.utils.coalesce(edge_index)

            # Create edge_attr if specified
            if self.edge_weight:
                # Encode distance between nodes as edge_attr
                row, col = edge_index
                edge_attr = (x[row, :2] - x[col, :2]).norm(dim=-1).unsqueeze(1)
                edge_attr = edge_attr.type_as(batch.x)

            ######################
            # Validation 2/2     #
            ######################

            # Normalise input graph
            x, edge_attr = self.in_normalise(x, edge_attr)
            # Obtain normalised predicted delta dynamics
            x = self.model(
                x=x, edge_index=edge_index, edge_attr=edge_attr, batch=batch.batch
            )
            # Renormalise deltas
            x = self.out_renormalise(x)
            # Add deltas to input graph
            predicted_graph = torch.cat(
                (predicted_graph[:, : self.out_features] + x, static_features), dim=-1
            )
            predicted_graph = predicted_graph.type_as(batch.x)

            # Save prediction alongside true value (next time step state)
            y_hat[t, :, :] = predicted_graph[:, : self.out_features]
            y_target[t, :, :] = batch.x[:, t + 1, : self.out_features]

        return y_hat, y_target, mask

    def configure_optimizers(self):
        return torch.optim.Adam(
            self.parameters(), lr=self.lr, weight_decay=self.weight_decay
        )

    def update_in_normalisation(self, x, edge_attr=None):
        if self.normalise:
            x = x[:, : (self.node_features - 5)]
            # Node normalisation
            tmp = torch.sum(x, dim=0)
            tmp = tmp.type_as(x)
            self.node_in_sum += tmp
            self.node_in_squaresum += tmp * tmp
            self.node_counter += x.size(0)
            self.register_buffer("node_in_mean", self.node_in_sum / self.node_counter)
            self.register_buffer(
                "node_in_std",
                torch.sqrt(
                    (
                            (self.node_in_squaresum / self.node_counter)
                            - (self.node_in_sum / self.node_counter) ** 2
                    )
                ),
            )

            # Edge normalisation
            if edge_attr is not None:
                tmp = torch.sum(edge_attr, dim=0)
                tmp = tmp.type_as(x)
                self.edge_in_sum += tmp
                self.edge_in_squaresum += tmp * tmp
                self.edge_counter += edge_attr.size(0)
                self.register_buffer(
                    "edge_in_mean", self.edge_in_sum / self.edge_counter
                )
                self.register_buffer(
                    "edge_in_std",
                    torch.sqrt(
                        (
                                (self.edge_in_squaresum / self.edge_counter)
                                - (self.edge_in_sum / self.edge_counter) ** 2
                        )
                    ),
                )

    def in_normalise(self, x, edge_attr=None):
        if self.normalise:
            type = x[:, (self.node_features - 5):]
            x = x[:, : (self.node_features - 5)]

            x = torch.sub(x, self.node_in_mean)
            x = torch.div(x, self.node_in_std)

            # Edge normalisation
            if edge_attr is not None:
                if self.centered_edges:
                    edge_attr = torch.sub(edge_attr, self.edge_in_mean)
                edge_attr = torch.div(edge_attr, self.edge_in_std)
            x = torch.cat([x, type], dim=1)
        return x, edge_attr

    def update_out_normalisation(self, x):
        if self.normalise:
            tmp = torch.sum(x, dim=0)
            self.node_out_sum += tmp
            self.node_out_squaresum += tmp * tmp
            self.register_buffer("node_out_mean", self.node_out_sum / self.node_counter)
            self.register_buffer(
                "node_out_std",
                torch.sqrt(
                    (
                            (self.node_out_squaresum / self.node_counter)
                            - (self.node_out_sum / self.node_counter) ** 2
                    )
                ),
            )

    def out_normalise(self, x):
        if self.normalise:
            x = torch.sub(x, self.node_out_mean)
            x = torch.div(x, self.node_out_std)
        return x

    def out_renormalise(self, x):
        if self.normalise:
            type = x[:, (self.node_features - 5):]
            x = x[:, : (self.node_features - 5)]
            x = torch.mul(self.node_out_std, x)
            x = torch.add(x, self.node_out_mean)
            x = torch.cat([x, type], dim=1)
        return x


class SequentialModule(pl.LightningModule):
    def __init__(
            self,
            model_type,
            lr: float,
            weight_decay: float,
            noise=None,
            teacher_forcing: bool = False,
            teacher_forcing_ratio: float = 0.3,
            min_dist: int = 0,
            n_neighbours: int = 30,
            fully_connected: bool = True,
            edge_weight: bool = False,
            self_loop: bool = True,
            undirected: bool = False,
            rnn_type: str = "GRU",
            out_features: int = 6,
            node_features: int = 9,
            edge_features: int = 1,
            centered_edges: bool = False,
    ):
        super().__init__()
        # Verify inputs
        assert edge_type in ["knn", "distance"]
        if edge_type == "distance":
            assert min_dist > 0.0

        # Set up metrics
        self.train_ade_loss = torchmetrics.MeanSquaredError()
        self.train_fde_loss = torchmetrics.MeanSquaredError()
        self.train_vel_loss = torchmetrics.MeanSquaredError()
        self.train_yaw_loss = torchmetrics.MeanSquaredError()
        self.val_ade_loss = torchmetrics.MeanSquaredError()
        self.val_fde_loss = torchmetrics.MeanSquaredError()
        self.val_vel_loss = torchmetrics.MeanSquaredError()
        self.val_yaw_loss = torchmetrics.MeanSquaredError()
        self.val_fde_ttp_loss = torchmetrics.MeanSquaredError()
        self.val_ade_ttp_loss = torchmetrics.MeanSquaredError()

        # Save parameters
        self.normalise = normalise
        self.model = model_type
        self.noise = noise
        self.lr = lr
        self.weight_decay = weight_decay
        self.edge_type = edge_type
        self.min_dist = min_dist
        self.fully_connected = fully_connected
        self.n_neighbours = 128 if fully_connected else n_neighbours
        self.edge_weight = edge_weight
        self.self_loop = self_loop
        self.undirected = undirected
        self.teacher_forcing = teacher_forcing
        self.teacher_forcing_ratio = teacher_forcing_ratio
        self.rnn_type = rnn_type
        self.out_features = out_features
        self.edge_features = edge_features
        self.centered_edges = centered_edges
        self.node_features = node_features

        self.save_hyperparameters()
        node_features -= 5
        # Normalisation parameters
        self.register_buffer("node_counter", torch.zeros(1))
        self.register_buffer("node_in_sum", torch.zeros(node_features))
        self.register_buffer("node_in_squaresum", torch.zeros(node_features))
        self.register_buffer("node_in_std", torch.ones(node_features))
        self.register_buffer("node_in_mean", torch.zeros(node_features))
        # Output normalisation parameters
        self.register_buffer("node_out_sum", torch.zeros(out_features))
        self.register_buffer("node_out_squaresum", torch.zeros(out_features))
        self.register_buffer("node_out_std", torch.ones(out_features))
        self.register_buffer("node_out_mean", torch.zeros(out_features))
        # Edge normalisation parameters
        self.register_buffer("edge_counter", torch.zeros(1))
        self.register_buffer("edge_in_sum", torch.zeros(edge_features))
        self.register_buffer("edge_in_squaresum", torch.zeros(edge_features))
        self.register_buffer("edge_in_std", torch.ones(edge_features))
        self.register_buffer("edge_in_mean", torch.zeros(edge_features))
        self.register_buffer("edge_in_mean", torch.zeros(edge_features))

    def training_step(self, batch: Batch, batch_idx: int):

        ######################
        # Initialisation     #
        ######################

        # Determine valid initialisations at t=11
        mask = batch.x[:, :, -1]
        valid_mask = mask[:, 10] > 0
        # Discard non-valid nodes as no initial trajectories will be known
        batch.x = batch.x[valid_mask]
        batch.batch = batch.batch[valid_mask]
        batch.tracks_to_predict = batch.tracks_to_predict[valid_mask]
        batch.type = one_hot(batch.type[valid_mask], num_classes=5)
        # Update mask
        mask = batch.x[:, :, -1].bool()
        batch.x = batch.x[:, :, :-1]
        static_features = torch.cat(
            [batch.x[:, 10, self.out_features:], batch.type], dim=1
        )
        edge_attr = None

        # Extract dimensions
        n_nodes = batch.num_nodes
        y_predictions = torch.zeros((n_nodes, 90, self.out_features))
        y_predictions = y_predictions.type_as(batch.x)

        # Obtain target delta dynamic nodes
        # Use torch.roll to compute differences between x_t and x_{t+1}.
        # Ignore final difference (between t_0 and t_{-1})
        y_target_abs = (
                               torch.roll(x[:, :, : self.out_features], (0, -1, 0), (0, 1, 2))
                               - x[:, :, : self.out_features]
                       )[:, :-1, :]
        y_target_abs = y_target_abs.type_as(batch.x)
        y_target_nrm = torch.zeros_like(y_target_abs)
        y_target_nrm = y_target_nrm.type_as(batch.x)

        # Initial hidden state
        if self.rnn_type == "GRU":
            h = torch.zeros((self.model.num_layers, 1, self.model.rnn_size))
        elif self.rnn_type == "LSTM":
            h = torch.zeros((self.model.num_layers, 1, self.model.rnn_size))
            c = torch.zeros((self.model.num_layers, 1, self.model.rnn_size))
            h = (h, c)
        else:
            h = None

        ######################
        # History            #
        ######################

        for t in range(11):
            # Extract current input and target
            mask_t = mask[:, t]
            x_t = torch.cat([batch.x[mask_t, t, :], batch.type[mask_t]], dim=1)
            y_t = y_target_abs[:, t, :]
            x_t = x_t.type_as(batch.x)
            y_t = y_t.type_as(batch.x)
            # Add noise if specified
            if self.noise is not None:
                x_t[:, : self.out_features] += self.noise * torch.rand_like(
                    x_t[:, : self.out_features]
                )

            ######################
            # Graph construction #
            ######################

            # Construct edges
            if self.edge_type == "knn":
                # Neighbour-based graph
                edge_index = torch_geometric.nn.knn_graph(
                    x=x_t[:, :2], k=self.n_neighbours, batch=batch.batch, loop=self.self_loop
                )
            else:
                # Distance-based graph
                edge_index = torch_geometric.nn.radius_graph(
                    x=x_t[:, :2],
                    r=self.min_dist,
                    batch=batch.batch,
                    loop=self.self_loop,
                    max_num_neighbors=128,
                    flow="source_to_target",
                )

            if self.undirected:
                edge_index, edge_attr = torch_geometric.utils.to_undirected(edge_index)

            # Remove duplicates and sort
            edge_index = torch_geometric.utils.coalesce(edge_index)

            # Create edge_attr if specified
            if self.edge_weight:
                # Encode distance between nodes as edge_attr
                row, col = edge_index
                edge_attr = (x[row, :2] - x[col, :2]).norm(dim=-1).unsqueeze(1)
                edge_attr = edge_attr.type_as(batch.x)

            #######################
            # Training 1/2        #
            #######################

            if edge_attr is None:
                self.update_in_normalisation(x_t.clone())
            else:
                self.update_in_normalisation(x_t.clone(), edge_attr.clone())
            self.update_out_normalisation(y_t.detach().clone())

            # Obtain normalised input graph and normalised target nodes
            x_t_nrm, edge_attr_nrm = self.in_normalise(x_t, edge_attr)
            y_t_nrm = self.out_normalise(y_t)

            y_target_nrm[:, t, :] = y_t_nrm
            # Obtain normalised predicted delta dynamics
            y_pred_t, h = self.model(
                x=x_t_nrm,
                edge_index=edge_index,
                edge_attr=edge_attr_nrm,
                batch=batch.batch,
                hidden=h,
            )
            # Save deltas for loss computation
            y_predictions[:, t, :] = y_pred_t
            # Renormalise output dynamics
            y_pred_abs = self.out_renormalise(y_pred_t)
            # Add deltas to input graph
            x_t = torch.cat(
                (batch.x[mask_t, t, : self.out_features] + y_pred_abs, static_features[mask_t]), dim=-1
            )

        # If using teacher_forcing, draw sample and accept <teach_forcing_ratio*100> % of the time. Else, deny.
        use_groundtruth = (
            (
                    torch.distributions.uniform.Uniform(0, 1).sample()
                    < self.teacher_forcing_ratio
            )
            if self.teacher_forcing
            else False
        )

        ######################
        # Future             #
        ######################

        for t in range(11, 90):
            # Use groundtruth 'teacher_forcing_ratio' % of the time
            if use_groundtruth:
                x_t = torch.cat([x[:, t, :], batch.type])
            x_prev = x_t
            y_t = y_target_abs[:, t, :]

            ######################
            # Graph construction #
            ######################

            # Construct edges
            if self.edge_type == "knn":
                # Neighbour-based graph
                edge_index = torch_geometric.nn.knn_graph(
                    x=x_t[:, :2], k=self.n_neighbours, batch=batch.batch, loop=self.self_loop
                )
            else:
                # Distance-based graph
                edge_index = torch_geometric.nn.radius_graph(
                    x=x_t[:, :2],
                    r=self.min_dist,
                    batch=batch.batch,
                    loop=self.self_loop,
                    max_num_neighbors=128,
                    flow="source_to_target",
                )

            if self.undirected:
                edge_index, edge_attr = torch_geometric.utils.to_undirected(edge_index)

            # Remove duplicates and sort
            edge_index = torch_geometric.utils.coalesce(edge_index)

            # Create edge_attr if specified
            if self.edge_weight:
                # Encode distance between nodes as edge_attr
                row, col = edge_index
                edge_attr = (x[row, :2] - x[col, :2]).norm(dim=-1).unsqueeze(1)
                edge_attr = edge_attr.type_as(batch.x)

            #######################
            # Training 2/2        #
            #######################

            if edge_attr is None:
                self.update_in_normalisation(x_t.clone())
            else:
                self.update_in_normalisation(x_t.clone(), edge_attr.clone())
            self.update_out_normalisation(y_t.clone())

            # Obtain normalised input graph and normalised target nodes
            x_t_nrm, edge_attr_nrm = self.in_normalise(x_t, edge_attr)
            y_t_nrm = self.out_normalise(y_t)
            y_target_nrm[:, t, :] = y_t_nrm
            # Obtain normalised predicted delta dynamics
            y_pred_t, h = self.model(
                x=x_t_nrm,
                edge_index=edge_index,
                edge_attr=edge_attr_nrm,
                batch=batch.batch,
                hidden=h,
            )
            # Save deltas for loss computation
            y_predictions[:, t, :] = y_pred_t
            # Renormalise output dynamics
            y_pred_abs = self.out_renormalise(y_pred_t)
            # Add deltas to input graph. Input for next timestep
            x_t = torch.cat(
                (x_prev[:, : self.out_features] + y_pred_abs, static_features), dim=-1
            )

        # Compute and log loss
        fde_loss = self.train_fde_loss(
            y_predictions[:, -1, :3], y_target_nrm[:, -1, :3]
        )
        ade_loss = self.train_ade_loss(y_predictions[:, :, :3], y_target_nrm[:, :, :3])
        vel_loss = self.train_vel_loss(
            y_predictions[:, :, 3:5], y_target_nrm[:, :, 3:5]
        )
        yaw_loss = self.train_yaw_loss(
            y_predictions[:, :, 5:7], y_target_nrm[:, :, 5:7]
        )

        self.log("train_fde_loss", fde_loss, on_step=True, on_epoch=True)
        self.log("train_ade_loss", ade_loss, on_step=True, on_epoch=True)
        self.log("train_vel_loss", vel_loss, on_step=True, on_epoch=True)
        self.log("train_yaw_loss", yaw_loss, on_step=True, on_epoch=True)
        loss = ade_loss + vel_loss + yaw_loss
        self.log(
            "train_total_loss",
            loss,
            on_step=True,
            on_epoch=True,
        )

        return loss

    def validation_step(self, batch: Batch, batch_idx: int):

        ######################
        # Initialisation     #
        ######################

        # Validate on sequential dataset. First 11 observations are used to prime the model.
        # Loss is computed on remaining 80 samples using rollout.

        # Determine valid initialisations at t=11
        mask = batch.x[:, :, -1]
        valid_mask = mask[:, 10] > 0

        # Discard non-valid nodes as no initial trajectories will be known
        batch.x = batch.x[valid_mask]
        batch.batch = batch.batch[valid_mask]
        batch.tracks_to_predict = batch.tracks_to_predict[valid_mask]
        batch.type = one_hot(batch.type[valid_mask], num_classes=5)
        # Update mask
        mask = batch.x[:, :, -1].bool()

        # Allocate target/prediction tensors
        n_nodes = batch.num_nodes
        y_hat = torch.zeros((80, n_nodes, self.out_features))
        y_hat = y_hat.type_as(batch.x)
        y_target = torch.zeros((80, n_nodes, self.out_features))
        y_target = y_target.type_as(batch.x)
        batch.x = batch.x[:, :, :-1]
        static_features = torch.cat(
            [batch.x[:, 10, self.out_features:], batch.type], dim=1
        )
        edge_attr = None

        # Initial hidden state
        if self.rnn_type == "GRU":
            h = torch.zeros((self.model.num_layers, 1, self.model.rnn_size))
        elif self.rnn_type == "LSTM":
            h = torch.zeros((self.model.num_layers, 1, self.model.rnn_size))
            c = torch.zeros((self.model.num_layers, 1, self.model.rnn_size))
            h = (h, c)
        else:
            h = None

        ######################
        # History            #
        ######################

        for t in range(11):

            ######################
            # Graph construction #
            ######################

            mask_t = mask[:, t]
            x = torch.cat([batch.x[mask_t, t, :], batch.type[mask_t]], dim=1)
            batch_t = batch.batch[mask_t]

            # Construct edges
            if self.edge_type == "knn":
                # Neighbour-based graph
                edge_index = torch_geometric.nn.knn_graph(
                    x=x[:, :2], k=self.n_neighbours, batch=batch_t, loop=self.self_loop
                )
            else:
                # Distance-based graph
                edge_index = torch_geometric.nn.radius_graph(
                    x=x[:, :2],
                    r=self.min_dist,
                    batch=batch_t,
                    loop=self.self_loop,
                    max_num_neighbors=128,
                    flow="source_to_target",
                )

            if self.undirected:
                edge_index, edge_attr = torch_geometric.utils.to_undirected(edge_index)

            # Remove duplicates and sort
            edge_index = torch_geometric.utils.coalesce(edge_index)

            # Create edge_attr if specified
            if self.edge_weight:
                # Encode distance between nodes as edge_attr
                row, col = edge_index
                edge_attr = (x[row, :2] - x[col, :2]).norm(dim=-1).unsqueeze(1)
                edge_attr = edge_attr.type_as(batch.x)

            ######################
            # Validation 1/2     #
            ######################

            # Normalise input graph
            x, edge_attr = self.in_normalise(x, edge_attr)
            # Obtain normalised predicted delta dynamics
            x, h = self.model(
                x=x,
                edge_index=edge_index,
                edge_attr=edge_attr,
                batch=batch.batch,
                hidden=h,
            )
            # Renormalise output dynamics
            x = self.out_renormalise(x)
            # Add deltas to input graph
            predicted_graph = torch.cat(
                (batch.x[mask_t, t, : self.out_features] + x, static_features[mask_t]),
                dim=-1,
            )
            predicted_graph = predicted_graph.type_as(batch.x)

        # Save first prediction and target
        y_hat[0, mask_t, :] = predicted_graph[:, : self.out_features]
        y_target[0, mask_t, :] = batch.x[mask_t, 11, : self.out_features]

        ######################
        # Future             #
        ######################

        for t in range(11, 90):

            ######################
            # Graph construction #
            ######################

            # Latest prediction as input
            x = predicted_graph

            # Construct edges
            if self.edge_type == "knn":
                # Neighbour-based graph
                edge_index = torch_geometric.nn.knn_graph(
                    x=x[:, :2],
                    k=self.n_neighbours,
                    batch=batch.batch,
                    loop=self.self_loop,
                )
            else:
                # Distance-based graph
                edge_index = torch_geometric.nn.radius_graph(
                    x=x[:, :2],
                    r=self.min_dist,
                    batch=batch.batch,
                    loop=self.self_loop,
                    max_num_neighbors=128,
                    flow="source_to_target",
                )

            if self.undirected:
                edge_index, edge_attr = torch_geometric.utils.to_undirected(edge_index)

            # Remove duplicates and sort
            edge_index = torch_geometric.utils.coalesce(edge_index)

            # Create edge_attr if specified
            if self.edge_weight:
                # Encode distance between nodes as edge_attr
                row, col = edge_index
                edge_attr = (x[row, :2] - x[col, :2]).norm(dim=-1).unsqueeze(1)
                edge_attr = edge_attr.type_as(batch.x)

            ######################
            # Validation 2/2     #
            ######################

            # Normalise input graph
            x, edge_attr = self.in_normalise(x, edge_attr)
            # Obtain normalised predicted delta dynamics
            x, h = self.model(
                x=x,
                edge_index=edge_index,
                edge_attr=edge_attr,
                batch=batch.batch,
                hidden=h,
            )
            # Renormalise deltas
            x = self.model.out_renormalise(x)
            # Add deltas to input graph
            predicted_graph = torch.cat(
                (predicted_graph[:, : self.out_features] + x, static_features), dim=-1
            )
            predicted_graph = predicted_graph.type_as(batch.x)

            # Save prediction alongside true value (next time step state)
            y_hat[t - 10, :, :] = predicted_graph[:, : self.out_features]
            y_target[t - 10, :, :] = batch.x[:, t + 1, : self.out_features]

        fde_mask = mask[:, -1]
        val_mask = mask[:, 11:].permute(1, 0)

        # Compute and log loss
        fde_loss = self.val_fde_loss(
            y_hat[-1, fde_mask, :3], y_target[-1, fde_mask, :3]
        )
        ade_loss = self.val_ade_loss(
            y_hat[:, :, 0:3][val_mask], y_target[:, :, 0:3][val_mask]
        )
        vel_loss = self.val_vel_loss(
            y_hat[:, :, 3:5][val_mask], y_target[:, :, 3:5][val_mask]
        )
        yaw_loss = self.val_yaw_loss(
            y_hat[:, :, 5:7][val_mask], y_target[:, :, 5:7][val_mask]
        )

        # Compute losses on "tracks_to_predict"
        fde_ttp_mask = torch.logical_and(fde_mask, batch.tracks_to_predict)
        fde_ttp_loss = self.val_fde_ttp_loss(
            y_hat[-1, fde_ttp_mask, :3], y_target[-1, fde_ttp_mask, :3]
        )
        ade_ttp_mask = torch.logical_and(
            val_mask, batch.tracks_to_predict.expand((80, mask.size(0)))
        )
        ade_ttp_loss = self.val_ade_loss(
            y_hat[:, :, 0:3][ade_ttp_mask], y_target[:, :, 0:3][ade_ttp_mask]
        )

        ######################
        # Logging            #
        ######################

        self.log("val_ade_loss", ade_loss)
        self.log("val_fde_loss", fde_loss)
        self.log("val_vel_loss", vel_loss)
        self.log("val_yaw_loss", yaw_loss)
        self.log("val_total_loss", (ade_loss + vel_loss + yaw_loss) / 3)
        self.log("val_fde_ttp_loss", fde_ttp_loss)
        self.log("val_ade_ttp_loss", ade_ttp_loss)

        return (ade_loss + vel_loss + yaw_loss) / 3

    def predict_step(self, batch, batch_idx=None):
        raise NotImplementedError
        ######################
        # Initialisation     #
        ######################

        # Extract dimensions and allocate target/prediction tensors
        n_nodes = batch.num_nodes
        n_features = 5
        y_hat = torch.zeros((90, n_nodes, n_features))
        y_target = torch.zeros((90, n_nodes, n_features))
        edge_index = batch.edge_index
        static_features = batch.x[:, 0, 4:]
        # Initial hidden state
        if self.rnn_type == "GRU":
            h = torch.zeros((self.model.num_layers, 1, self.model.rnn_size))
            # torch.zeros((self.model.num_layers, 1, self.model.rnn_size)))
        else:
            h = None
        # h = torch.zeros_like(batch.x[:, 0, :])
        edge_attr = None

        ######################
        # History            #
        ######################

        for t in range(11):

            ######################
            # Graph construction #
            ######################

            x = batch.x[:, t, :]

            if self.min_dist is not None:
                # Edge indices of close nodes
                edge_index = torch_geometric.nn.radius_graph(
                    x=x[:, :2],
                    r=self.min_dist,
                    batch=batch.batch,
                    loop=self.self_loop,
                    max_num_neighbors=30,
                    flow="source_to_target",
                )
                # 1 nearest neighbour to ensure connected graphs
                nn_edge_index = torch_geometric.nn.knn_graph(
                    x=x[:, :2], k=1, batch=batch.batch
                )
                # Remove duplicates
                edge_index = torch_geometric.utils.coalesce(
                    torch.cat((edge_index, nn_edge_index), dim=1)
                )

            if self.edge_weight:
                # Encode distance between nodes as edge_attr
                row, col = edge_index
                edge_attr = (x[row, :2] - x[col, :2]).norm(dim=-1).unsqueeze(1)
                if self.grav_attraction:
                    # Compute gravitational attraction between all nodes
                    m1 = x[row, 4] * 1e10
                    m2 = x[col, 4] * 1e10
                    attraction = m1 * m2 / (edge_attr.squeeze() ** 2) * 6.674e-11
                    edge_attr = torch.hstack([edge_attr, attraction.unsqueeze(1)])
                    # Replace inf values with 0
                    edge_attr = torch.nan_to_num(edge_attr, posinf=0)

            if self.undirected:
                edge_index, edge_attr = torch_geometric.utils.to_undirected(
                    edge_index, edge_attr
                )

            ######################
            # Predictions 1/2    #
            ######################

            # Normalise input graph
            x, edge_attr = self.in_normalise(x, edge_attr)
            # Obtain normalised predicted delta dynamics
            x, h = self.model(
                x=x,
                edge_index=edge_index,
                edge_attr=edge_attr,
                batch=batch.batch,
                hidden=h,
            )
            # Renormalise output dynamics
            x = self.model.out_renormalise(x)  # [n_nodes, 4]
            # Add deltas to input graph
            predicted_graph = torch.cat(
                (batch.x[:, t, :4] + x, static_features), dim=-1
            )  # [n_nodes, n_features]
            # Save predictions and targets
            y_hat[t, :, :] = predicted_graph[:, :]
            y_target[t, :, :] = batch.x[:, t + 1, :]

        ######################
        # Future             #
        ######################

        for t in range(11, 90):

            ######################
            # Graph construction #
            ######################

            x = predicted_graph

            if self.min_dist is not None:
                # Edge indices of close nodes
                edge_index = torch_geometric.nn.radius_graph(
                    x=x[:, :2],
                    r=self.min_dist,
                    batch=batch.batch,
                    loop=self.self_loop,
                    max_num_neighbors=30,
                    flow="source_to_target",
                )
                # 1 nearest neighbour to ensure connected graphs
                nn_edge_index = torch_geometric.nn.knn_graph(
                    x=x[:, :2], k=1, batch=batch.batch
                )
                # Remove duplicates
                edge_index = torch_geometric.utils.coalesce(
                    torch.cat((edge_index, nn_edge_index), dim=1)
                )

            if self.edge_weight:
                # Encode distance between nodes as edge_attr
                row, col = edge_index
                edge_attr = (x[row, :2] - x[col, :2]).norm(dim=-1).unsqueeze(1)
                if self.grav_attraction:
                    # Compute gravitational attraction between all nodes
                    m1 = x[row, 4] * 1e10
                    m2 = x[col, 4] * 1e10
                    attraction = m1 * m2 / (edge_attr.squeeze() ** 2) * 6.674e-11
                    edge_attr = torch.hstack([edge_attr, attraction.unsqueeze(1)])
                    # Replace inf values with 0
                    edge_attr = torch.nan_to_num(edge_attr, posinf=0)

            if self.undirected:
                edge_index, edge_attr = torch_geometric.utils.to_undirected(
                    edge_index, edge_attr
                )

            ######################
            # Predictions 2/2    #
            ######################

            # Normalise input graph
            x, edge_attr = self.in_normalise(x, edge_attr)
            # Obtain normalised predicted delta dynamics
            x, h = self.model(
                x=x,
                edge_index=edge_index,
                edge_attr=edge_attr,
                batch=batch.batch,
                hidden=h,
            )
            # Renormalise deltas
            x = self.model.out_renormalise(x)
            # Add deltas to input graph
            predicted_graph = torch.cat(
                (predicted_graph[:, :4] + x, static_features), dim=-1
            )  # [n_nodes, n_features]

            # Save prediction alongside true value (next time step state)
            y_hat[t, :, :] = predicted_graph[:, :]
            y_target[t, :, :] = batch.x[:, t + 1, :]

        return y_hat, y_target

    def configure_optimizers(self):
        return torch.optim.Adam(
            self.parameters(), lr=self.lr, weight_decay=self.weight_decay
        )


class ConstantBaselineModule(pl.LightningModule):
    def __init__(self, out_features: int = 6, **kwargs):
        super().__init__()
        self.val_ade_loss = torchmetrics.MeanSquaredError()
        self.val_fde_loss = torchmetrics.MeanSquaredError()
        self.val_yaw_loss = torchmetrics.MeanSquaredError()
        self.out_features = out_features
        self.save_hyperparameters()

    def training_step(self, batch: Batch, batch_idx: int):
        pass

    def validation_step(self, batch: Batch, batch_idx: int):
        # Validate on sequential dataset. First 11 observations are used to prime the model.
        # Loss is computed on remaining 80 samples using rollout.

        # Extract dimensions and allocate target/prediction tensors
        n_nodes = batch.num_nodes
        y_hat = torch.zeros((80, n_nodes, self.out_features))
        y_target = torch.zeros((80, n_nodes, self.out_features))

        last_input = batch.x[:, 10, : self.out_features]
        last_delta = (
                batch.x[:, 10, : self.out_features] - batch.x[:, 9, : self.out_features]
        )
        predicted_graph = last_input + last_delta
        # Save first prediction and target
        y_hat[0, :, :] = predicted_graph
        y_target[0, :, :] = batch.x[:, 11, : self.out_features]

        # 1 prediction done, 79 remaining
        for t in range(11, 90):
            predicted_graph += last_delta
            y_hat[t - 10, :, :] = predicted_graph
            print(predicted_graph[0, :])
            y_target[t - 10, :, :] = batch.x[:, t + 1, :4]

        # Compute and log loss
        fde_loss = self.val_fde_loss(y_hat[-1, :, :], y_target[-1, :, :])
        ade_loss = self.val_ade_loss(y_hat, y_target)

        self.log("val_ade_loss", ade_loss)
        self.log("val_fde_loss", fde_loss)

        return ade_loss

    def predict_step(self, batch, batch_idx=None):
        # Extract dimensions and allocate target/prediction tensors
        n_nodes = batch.num_nodes
        n_features = 5
        y_hat = torch.zeros((90, n_nodes, n_features))
        y_target = torch.zeros((90, n_nodes, n_features))

        # Fill in targets
        for t in range(0, 90):
            y_target[t, :, :] = batch.x[:, t + 1, :]

        # First prediction is same as first input due to lack of history
        y_hat[0, :, :] = batch.x[:, 0, :]
        # Fill in next 10 values with previous inputs
        for t in range(1, 11):
            y_hat[t, :, :] = batch.x[:, t, :] + (
                    batch.x[:, t, :] - batch.x[:, t - 1, :]
            )

        # Constant change
        constant_delta = batch.x[:, 10, :] - batch.x[:, 9, :]
        predicted_graph = batch.x[:, 10, :] + constant_delta
        y_hat[11, :, :] = predicted_graph

        for t in range(12, 90):
            predicted_graph += constant_delta
            y_hat[t, :, :] = predicted_graph

        return y_hat, y_target

    def configure_optimizers(self):
        return torch.optim.Adam(
            self.parameters(), lr=self.lr, weight_decay=self.weight_decay
        )


class ConstantPhysicalBaselineModule(pl.LightningModule):
    def __init__(self, model=None, out_features: int = 6, **kwargs):
        super().__init__()
        assert model is None
        self.val_ade_loss = torchmetrics.MeanSquaredError()
        self.val_fde_loss = torchmetrics.MeanSquaredError()
        self.val_yaw_loss = torchmetrics.MeanSquaredError()
        self.val_vel_loss = torchmetrics.MeanSquaredError()
        self.val_fde_ttp_loss = torchmetrics.MeanSquaredError()
        self.val_ade_ttp_loss = torchmetrics.MeanSquaredError()

        self.out_features = out_features
        self.save_hyperparameters()

    def training_step(self, batch: Batch, batch_idx: int):
        pass

    def validation_step(self, batch: Batch, batch_idx: int):

        ######################
        # Initialisation     #
        ######################

        # Validate on sequential dataset. First 11 observations are used to prime the model.
        # Loss is computed on remaining 80 samples using rollout.

        # Determine valid initialisations at t=11
        mask = batch.x[:, :, -1]
        valid_mask = mask[:, 10] > 0

        # Discard non-valid nodes as no initial trajectories will be known
        batch.x = batch.x[valid_mask]
        batch.batch = batch.batch[valid_mask]
        batch.tracks_to_predict = batch.tracks_to_predict[valid_mask]
        # Update mask
        mask = batch.x[:, :, -1].bool()

        # Allocate target/prediction tensors
        n_nodes = batch.num_nodes
        y_hat = torch.zeros((80, n_nodes, self.out_features))
        y_target = torch.zeros((80, n_nodes, self.out_features))
        # Remove valid flag from features
        batch.x = batch.x[:, :, :-1]
        # Extract static features
        static_features = batch.x[:, 0, self.out_features:]
        # Find valid agents at time t=11
        initial_mask = mask[:, 10]
        # Extract final dynamic states to use for predictions
        last_pos = batch.x[initial_mask, 10, :2]
        last_vel = batch.x[initial_mask, 10, 2:4]
        last_yaw = batch.x[initial_mask, 10, 4:6]
        # Constant change in positions
        delta_pos = last_vel * 0.1
        # First updated position
        predicted_pos = last_pos + delta_pos
        predicted_graph = torch.cat(
            (predicted_pos, last_vel, last_yaw, static_features), dim=1
        )
        # Save first prediction and target
        y_hat[0, :, :] = predicted_graph[:, : self.out_features]
        y_target[0, :, :] = batch.x[:, 11, : self.out_features]

        # 1 prediction done, 79 remaining
        for t in range(11, 90):
            predicted_pos += delta_pos
            predicted_graph = torch.cat(
                (predicted_pos, last_vel, static_features), dim=1
            )
            y_hat[t - 10, :, :] = predicted_graph[:, : self.out_features]
            y_target[t - 10, :, :] = batch.x[:, t + 1, : self.out_features]

        # Masks for loss computation
        fde_mask = mask[:, -1]
        val_mask = mask[:, 11:].permute(1, 0)

        # Compute and log loss
        fde_loss = self.val_fde_loss(
            y_hat[-1, fde_mask, :2], y_target[-1, fde_mask, :2]
        )
        ade_loss = self.val_ade_loss(
            y_hat[:, :, 0:2][val_mask], y_target[:, :, 0:2][val_mask]
        )
        vel_loss = self.val_vel_loss(
            y_hat[:, :, 2:4][val_mask], y_target[:, :, 2:4][val_mask]
        )
        yaw_loss = self.val_yaw_loss(
            y_hat[:, :, 4:6][val_mask], y_target[:, :, 4:6][val_mask]
        )

        # Compute losses on "tracks_to_predict"
        fde_ttp_mask = torch.logical_and(fde_mask, batch.tracks_to_predict)
        fde_ttp_loss = self.val_fde_ttp_loss(
            y_hat[-1, fde_ttp_mask, :2], y_target[-1, fde_ttp_mask, :2]
        )
        ade_ttp_mask = torch.logical_and(
            val_mask, batch.tracks_to_predict.expand((80, mask.size(0)))
        )
        ade_ttp_loss = self.val_ade_loss(
            y_hat[:, :, 0:2][ade_ttp_mask], y_target[:, :, 0:2][ade_ttp_mask]
        )

        ######################
        # Logging            #
        ######################
        self.log("val_ade_loss", ade_loss)
        self.log("val_fde_loss", fde_loss)
        self.log("val_vel_loss", vel_loss)
        self.log("val_yaw_loss", yaw_loss)
        self.log("val_total_loss", (ade_loss + yaw_loss + vel_loss) / 3)
        self.log("val_fde_ttp_loss", fde_ttp_loss)
        self.log("val_ade_ttp_loss", ade_ttp_loss)

        return (ade_loss + yaw_loss + vel_loss) / 3

    def predict_step(self, batch, batch_idx=None):
        ######################
        # Initialisation     #
        ######################

        # Determine valid initialisations at t=11
        mask = batch.x[:, :, -1]
        valid_mask = mask[:, 10] > 0

        # Discard non-valid nodes as no initial trajectories will be known
        batch.x = batch.x[valid_mask]
        batch.batch = batch.batch[valid_mask]
        # Update mask
        mask = batch.x[:, :, -1].bool()

        # Allocate target/prediction tensors
        n_nodes = batch.num_nodes
        y_hat = torch.zeros((90, n_nodes, 9))
        y_target = torch.zeros((90, n_nodes, 9))
        # Remove valid flag from features
        batch.x = batch.x[:, :, :-1]
        # Extract static features
        static_features = batch.x[:, 0, self.out_features:]

        # Fill in targets
        for t in range(0, 90):
            y_target[t, :, :] = batch.x[:, t + 1, :]

        for t in range(11):
            mask_t = mask[:, t]

            last_pos = batch.x[mask_t, t, 0:2]
            last_vel = batch.x[mask_t, t, 2:4]
            last_yaw = batch.x[mask_t, t, 4:6]

            delta_pos = last_vel * 0.1
            predicted_pos = last_pos + delta_pos
            predicted_graph = torch.cat(
                (predicted_pos, last_vel, last_yaw, static_features[mask_t]), dim=1
            )
            y_hat[t, mask_t, :] = predicted_graph

        for t in range(11, 90):
            last_pos = predicted_pos
            predicted_pos = last_pos + delta_pos
            predicted_graph = torch.cat(
                (predicted_pos, last_vel, last_yaw, static_features), dim=1
            )
            y_hat[t, :, :] = predicted_graph

        return y_hat, y_target, mask

    def configure_optimizers(self):
        return torch.optim.Adam(self.parameters(), lr=1e-4)


if __name__ == "__main__":
    parser = argparse.ArgumentParser()
    parser.add_argument("config_file")
    args = parser.parse_args()
    # torch.autograd.set_detect_anomaly(True)
    with open(args.config_file, "r") as file:
        config = yaml.safe_load(file)

    # Seed for reproducibility
    seed_everything(config["misc"]["seed"], workers=True)
    # Load data, model, and regressor
    datamodule = eval(config["misc"]["dm_type"])(**config["datamodule"])

    # Define model
    if config["misc"]["model_type"] != "ConstantModel":
        model = eval(config["misc"]["model_type"])(**config["model"])
    else:
        model = None

    # Define LightningModule
    regressor = eval(config["misc"]["regressor_type"])(model, **config["regressor"])

    # Setup logging
    wandb_logger = WandbLogger(entity="petergroth", config=config, **config["logger"])
    wandb_logger.watch(regressor, log_freq=100)
    # Add default dir for logs
    config["trainer"]["default_root_dir"] = "logs"

    # Setup trainer
    if config["misc"]["checkpoint"]:
        # Setup callbacks
        checkpoint_callback = pl.callbacks.ModelCheckpoint(
            monitor="val_total_loss",
            dirpath="checkpoints",
            filename=config["logger"]["version"] + "-{epoch}-{loss:.2f}",
        )
        # Create trainer, fit, and validate
        trainer = pl.Trainer(
            logger=wandb_logger, **config["trainer"], callbacks=[checkpoint_callback]
        )
    else:
        # Create trainer, fit, and validate
        trainer = pl.Trainer(logger=wandb_logger, **config["trainer"])

    if config["misc"]["continue_training"] is not None:
        raise NotImplementedError
        # Setup callbacks
        checkpoint_callback = pl.callbacks.ModelCheckpoint(
            monitor="val_ade_loss",
            dirpath="checkpoints",
            filename=config["logger"]["version"] + "-{epoch}-{val_ade_loss:.2f}",
        )
        trainer = pl.Trainer(
            logger=wandb_logger,
            **config["trainer"],
            resume_from_checkpoint=config["misc"]["continue_training"],
            callbacks=[checkpoint_callback],
        )
        trainer.fit(model=regressor, datamodule=datamodule)

    elif config["misc"]["train"]:
        trainer.fit(model=regressor, datamodule=datamodule)

    trainer.validate(regressor, datamodule=datamodule)<|MERGE_RESOLUTION|>--- conflicted
+++ resolved
@@ -167,23 +167,6 @@
         yaw_loss = self.train_pos_loss(y_hat[:, 5:7], y_target_nrm[:, 5:7])
 
         # Compute new positions using old velocities
-<<<<<<< HEAD
-        pos_expected = x_nrm[:, :2] + 0.1*x_nrm[:, 3:5]
-        pos_diff = torch.linalg.norm(pos_expected-y_hat[:, :2])
-
-        self.log("train_pos_loss", pos_loss, on_step=True, on_epoch=True)
-        self.log("train_vel_loss", vel_loss, on_step=True, on_epoch=True)
-        self.log("train_yaw_loss", vel_loss, on_step=True, on_epoch=True)
-        self.log(
-            "train_total_loss",
-            (pos_loss + vel_loss + yaw_loss) / 3,
-            on_step=True,
-            on_epoch=True,
-        )
-        self.log("position_difference", pos_diff, on_step=True, on_epoch=True)
-
-        return pos_loss + vel_loss + yaw_loss + pos_diff
-=======
         pos_expected = x_nrm[:, :2] + 0.1 * x_nrm[:, 3:5]
         pos_diff = torch.linalg.norm(pos_expected - y_hat[:, :2])
 
@@ -201,7 +184,6 @@
         self.log("train_total_loss", loss, on_step=True, on_epoch=True)
 
         return loss
->>>>>>> 657ef4b7
 
     def validation_step(self, batch: Batch, batch_idx: int):
 
