--- conflicted
+++ resolved
@@ -17,10 +17,7 @@
 import math
 import random
 
-<<<<<<< HEAD
-=======
-
->>>>>>> 8a1f5b30
+
 class OneStepModule(pl.LightningModule):
     def __init__(
         self,
@@ -1294,11 +1291,7 @@
         )
 
         # Define target values
-<<<<<<< HEAD
         y_target = batch.x[:, 11:, :self.out_features]
-=======
-        y_target = batch.x[:, 11 : (self.training_horizon + 1), : self.out_features]
->>>>>>> 8a1f5b30
         y_target = y_target.type_as(batch.x)
         y_target = y_target.permute(1, 0, 2)
 
@@ -1852,13 +1845,6 @@
             # Process predicted yaw values into sine/cosines via tanh
             yaw_pred = torch.tanh(delta_x[:, [5, 6, 7, 8]])
             # Add deltas to input graph and update yaw values directly
-<<<<<<< HEAD
-            predicted_graph = torch.cat([
-                predicted_graph[:, : (self.out_features - 4)] + delta_x[:, :5],
-                yaw_pred,
-                predicted_graph[:, self.out_features :],
-            ], dim=-1)
-=======
             predicted_graph = torch.cat(
                 [
                     predicted_graph[:, t, : (self.out_features - 4)] + delta_x[:, :5],
@@ -1867,7 +1853,6 @@
                 ],
                 dim=-1,
             )
->>>>>>> 8a1f5b30
             predicted_graph = predicted_graph.type_as(batch.x)
             # Save prediction alongside true value (next time step state)
             y_hat[t, :, :] = predicted_graph
