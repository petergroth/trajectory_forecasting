import argparse
import pytorch_lightning as pl
import torch
import torch_scatter as sct
import torch_geometric.nn
from pytorch_lightning.loggers import WandbLogger
from pytorch_lightning.utilities.seed import seed_everything
from src.data.dataset_waymo import OneStepWaymoDataModule, SequentialWaymoDataModule
import torchmetrics
from torch.nn.functional import one_hot
from torch_geometric.data import Batch
from src.models.model import *
import yaml
import hydra
from omegaconf import DictConfig, OmegaConf
import math


class OneStepModule(pl.LightningModule):
    def __init__(
        self,
        model_type,
        noise,
        lr: float,
        weight_decay: float,
        edge_type: str = "knn",
        min_dist: int = 0,
        n_neighbours: int = 30,
        fully_connected: bool = True,
        edge_weight: bool = False,
        self_loop: bool = True,
        undirected: bool = False,
        out_features: int = 6,
        normalise: bool = True,
        node_features: int = 9,
        edge_features: int = 1,
        centered_edges: bool = False,
    ):
        super().__init__()
        # Verify inputs
        assert edge_type in ["knn", "distance"]
        if edge_type == "distance":
            assert min_dist > 0.0

        # Setup metrics
        self.train_pos_loss = torchmetrics.MeanSquaredError()
        self.train_vel_loss = torchmetrics.MeanSquaredError()
        self.train_yaw_loss = torchmetrics.MeanSquaredError()
        self.train_difference_loss = torchmetrics.MeanSquaredError()
        self.val_ade_loss = torchmetrics.MeanSquaredError()
        self.val_fde_loss = torchmetrics.MeanSquaredError()
        self.val_vel_loss = torchmetrics.MeanSquaredError()
        self.val_yaw_loss = torchmetrics.MeanSquaredError()
        self.val_fde_ttp_loss = torchmetrics.MeanSquaredError()
        self.val_ade_ttp_loss = torchmetrics.MeanSquaredError()

        # Save parameters
        self.normalise = normalise
        self.model = model_type
        self.noise = noise
        self.lr = lr
        self.weight_decay = weight_decay
        self.edge_type = edge_type
        self.min_dist = min_dist
        self.fully_connected = fully_connected
        self.n_neighbours = 128 if fully_connected else n_neighbours
        self.edge_weight = edge_weight
        self.self_loop = self_loop
        self.undirected = undirected
        self.out_features = out_features
        self.edge_features = edge_features
        self.centered_edges = centered_edges
        self.node_features = node_features

        self.node_norm_index = [3, 4, 7, 8, 9]
        # Normalisation parameters
        self.register_buffer("node_counter", torch.zeros(1))
        self.register_buffer("node_in_sum", torch.zeros(len(self.node_norm_index)))
        self.register_buffer(
            "node_in_squaresum", torch.zeros(len(self.node_norm_index))
        )
        self.register_buffer("node_in_std", torch.ones(len(self.node_norm_index)))
        self.register_buffer("node_in_mean", torch.zeros(len(self.node_norm_index)))
        # Edge normalisation parameters
        self.register_buffer("edge_counter", torch.zeros(1))
        self.register_buffer("edge_in_sum", torch.zeros(edge_features))
        self.register_buffer("edge_in_squaresum", torch.zeros(edge_features))
        self.register_buffer("edge_in_std", torch.ones(edge_features))
        self.register_buffer("edge_in_mean", torch.zeros(edge_features))
        self.register_buffer("edge_in_mean", torch.zeros(edge_features))

        self.save_hyperparameters()

    def training_step(self, batch: Batch, batch_idx: int):
        # CARS
        type_mask = batch.x[:, 11] == 1
        batch.x = batch.x[type_mask]
        batch.y = batch.y[type_mask]
        batch.batch = batch.batch[type_mask]

        # Extract node features
        x = batch.x
        edge_attr = None

        ######################
        # Graph construction #
        ######################

        # Construct edges
        if self.edge_type == "knn":
            # Neighbour-based graph
            edge_index = torch_geometric.nn.knn_graph(
                x=x[:, :2], k=self.n_neighbours, batch=batch.batch, loop=self.self_loop
            )
        else:
            # Distance-based graph
            edge_index = torch_geometric.nn.radius_graph(
                x=x[:, :2],
                r=self.min_dist,
                batch=batch.batch,
                loop=self.self_loop,
                max_num_neighbors=self.n_neighbours,
                flow="source_to_target",
            )

        if self.undirected:
            edge_index, _ = torch_geometric.utils.to_undirected(edge_index)

        # Remove duplicates and sort
        edge_index = torch_geometric.utils.coalesce(edge_index)
        self.log("train_edges_per_node", edge_index.shape[1] / x.shape[0])

        # Determine whether to add random noise to dynamic states
        if self.noise is not None:
            x[:, : self.out_features] += self.noise * torch.randn_like(
                x[:, : self.out_features].detach()
            )

        # Create edge_attr if specified
        if self.edge_weight:
            # Encode distance between nodes as edge_attr
            row, col = edge_index
            edge_attr = (x[row, :2] - x[col, :2]).norm(dim=-1).unsqueeze(1)
            edge_attr = edge_attr.type_as(batch.x)

        ######################
        # Training 1/1       #
        ######################

        # Obtain target delta dynamic nodes
        y_target = batch.y[:, : self.out_features] - x[:, : self.out_features]
        y_target = y_target.type_as(batch.x)

        if self.normalise:
            if edge_attr is None:
                # Update normalisation state
                # self.update_in_normalisation(x.detach())
                # Normalise node features except x, y, z which will be handled separately
                # x, _ = self.in_normalise(x.detach())
                x[:, [0, 1, 2]] -= batch.loc[batch.batch][:, [0, 1, 2]]
                # x[:, [0, 1, 2]] /= batch.std[batch.batch][:, [0, 1, 2]]
            else:
                # self.update_in_normalisation(x.detach().clone(), edge_attr.detach().clone())
                # Normalise node/edge features except x, y, z which will be handled separately
                # x, edge_attr = self.in_normalise(x.detach().clone(), edge_attr.detach().clone())
                x[:, [0, 1, 2]] -= batch.loc[batch.batch][:, [0, 1, 2]]
                # x[:, [0, 1, 2]] /= batch.std[batch.batch][:, [0, 1, 2]]


        # Obtain predicted delta dynamics
        delta_x = self.model(
            x=x, edge_index=edge_index, edge_attr=edge_attr, batch=batch.batch
        )

        # Process predicted yaw values
        yaw_pred = torch.tanh(delta_x[:, 5:9])
        yaw_targ = torch.vstack(
            [
                torch.sin(y_target[:, 5]),
                torch.cos(y_target[:, 5]),
                torch.sin(y_target[:, 6]),
                torch.cos(y_target[:, 6]),
            ]
        ).T

        # Compute new positions using old velocities
        pos_expected = batch.x[:, [0, 1]] + 0.1 * batch.x[:, [3, 4]]
        pos_new = delta_x[:, [0, 1]] + batch.x[:, [0, 1]]

        # Compute and log loss
        pos_loss = self.train_pos_loss(delta_x[:, :3], y_target[:, :3])
        vel_loss = self.train_pos_loss(delta_x[:, 3:5], y_target[:, 3:5])
        yaw_loss = self.train_pos_loss(yaw_pred, yaw_targ)
        pos_diff = self.train_difference_loss(pos_new, pos_expected)

        self.log("train_pos_loss", pos_loss, on_step=True, on_epoch=True)
        self.log("train_vel_loss", vel_loss, on_step=True, on_epoch=True)
        self.log("train_yaw_loss", 0.5 * yaw_loss, on_step=True, on_epoch=True)
        self.log("position_difference", pos_diff, on_step=True, on_epoch=True)

        loss = pos_loss + vel_loss + 0.5 * yaw_loss + pos_diff
        self.log("train_total_loss", loss, on_step=True, on_epoch=True)

        return loss

    def validation_step(self, batch: Batch, batch_idx: int):

        ######################
        # Initialisation     #
        ######################

        # Validate on sequential dataset. First 11 observations are used to prime the model.
        # Loss is computed on remaining 80 samples using rollout.

        # Determine valid initialisations at t=11
        mask = batch.x[:, :, -1]
        valid_mask = mask[:, 10] > 0

        # Discard non-valid nodes as no initial trajectories will be known
        batch.x = batch.x[valid_mask]
        batch.batch = batch.batch[valid_mask]
        batch.tracks_to_predict = batch.tracks_to_predict[valid_mask]
        batch.type = batch.type[valid_mask]

        # CARS
        type_mask = batch.type[:, 1] == 1
        batch.x = batch.x[type_mask]
        batch.batch = batch.batch[type_mask]
        batch.tracks_to_predict = batch.tracks_to_predict[type_mask]
        batch.type = batch.type[type_mask]

        # Update mask
        mask = batch.x[:, :, -1].bool()

        # Allocate target/prediction tensors
        n_nodes = batch.num_nodes
        y_hat = torch.zeros((80, n_nodes, self.out_features))
        y_target = torch.zeros((80, n_nodes, self.out_features))
        # Ensure device placement
        y_hat = y_hat.type_as(batch.x)
        y_target = y_target.type_as(batch.x)

        # Discard mask from features and extract static features
        batch.x = batch.x[:, :, :-1]
        static_features = torch.cat(
            [batch.x[:, 10, self.out_features :], batch.type], dim=1
        )
        static_features = static_features.type_as(batch.x)
        edge_attr = None

        ######################
        # History            #
        ######################

        for t in range(11):

            ######################
            # Graph construction #
            ######################

            mask_t = mask[:, t]
            x = torch.cat([batch.x[mask_t, t, :], batch.type[mask_t]], dim=1)
            batch_t = batch.batch[mask_t]

            # Construct edges
            if self.edge_type == "knn":
                # Neighbour-based graph
                edge_index = torch_geometric.nn.knn_graph(
                    x=x[:, :2], k=self.n_neighbours, batch=batch_t, loop=self.self_loop
                )
            else:
                # Distance-based graph
                edge_index = torch_geometric.nn.radius_graph(
                    x=x[:, :2],
                    r=self.min_dist,
                    batch=batch_t,
                    loop=self.self_loop,
                    max_num_neighbors=self.n_neighbours,
                    flow="source_to_target",
                )

            if self.undirected:
                edge_index, _ = torch_geometric.utils.to_undirected(edge_index)

            # Remove duplicates and sort
            edge_index = torch_geometric.utils.coalesce(edge_index)
            self.log("val_history_edges_per_node", edge_index.shape[1] / x.shape[0], on_step=True, on_epoch=True)

            # Create edge_attr if specified
            if self.edge_weight:
                # Encode distance between nodes as edge_attr
                row, col = edge_index
                edge_attr = (x[row, :2] - x[col, :2]).norm(dim=-1).unsqueeze(1)
                edge_attr = edge_attr.type_as(batch.x)

            ######################
            # Validation 1/2     #
            ######################

            # Normalise input graph
            if self.normalise:
                # x, edge_attr = self.in_normalise(x, edge_attr)
                x[:, [0, 1, 2]] -= batch.loc[batch.batch][mask_t][:, [0, 1, 2]]
                # x[:, [0, 1, 2]] /= batch.std[batch.batch][mask_t][:, [0, 1, 2]]

            # Obtain normalised predicted delta dynamics
            delta_x = self.model(
                x=x, edge_index=edge_index, edge_attr=edge_attr, batch=batch_t
            )

            # Transform yaw
            bbox_yaw = torch.atan2(torch.tanh(delta_x[:, 5]), torch.tanh(delta_x[:, 6])).unsqueeze(1)
            vel_yaw = torch.atan2(torch.tanh(delta_x[:, 7]), torch.tanh(delta_x[:, 8])).unsqueeze(1)
            tmp = torch.cat([delta_x[:, 0:5], bbox_yaw, vel_yaw], dim=1)
            delta_x = tmp

            # Add deltas to input graph
            predicted_graph = torch.cat(
                (batch.x[mask_t, t, : self.out_features] + delta_x, static_features[mask_t]),
                dim=-1,
            )
            predicted_graph = predicted_graph.type_as(batch.x)

        # Save first prediction and target
        y_hat[0, mask_t, :] = predicted_graph[:, : self.out_features]
        y_target[0, mask_t, :] = batch.x[mask_t, 11, : self.out_features]

        ######################
        # Future             #
        ######################

        for t in range(11, 90):

            ######################
            # Graph construction #
            ######################

            # Latest prediction as input
            x = predicted_graph.clone()

            # Construct edges
            if self.edge_type == "knn":
                # Neighbour-based graph
                edge_index = torch_geometric.nn.knn_graph(
                    x=x[:, :2],
                    k=self.n_neighbours,
                    batch=batch.batch,
                    loop=self.self_loop,
                )
            else:
                # Distance-based graph
                edge_index = torch_geometric.nn.radius_graph(
                    x=x[:, :2],
                    r=self.min_dist,
                    batch=batch.batch,
                    loop=self.self_loop,
                    max_num_neighbors=self.n_neighbours,
                    flow="source_to_target",
                )

            if self.undirected:
                edge_index, _ = torch_geometric.utils.to_undirected(edge_index)

            # Remove duplicates and sort
            edge_index = torch_geometric.utils.coalesce(edge_index)
            self.log("val_future_edges_per_node", edge_index.shape[1] / x.shape[0], on_step=True, on_epoch=True)

            # Create edge_attr if specified
            if self.edge_weight:
                # Encode distance between nodes as edge_attr
                row, col = edge_index
                edge_attr = (x[row, :2] - x[col, :2]).norm(dim=-1).unsqueeze(1)
                edge_attr = edge_attr.type_as(batch.x)

            ######################
            # Validation 2/2     #
            ######################

            # Normalise input graph
            if self.normalise:
                # x, edge_attr = self.in_normalise(x, edge_attr)
                x[:, [0, 1, 2]] -= batch.loc[batch.batch][:, [0, 1, 2]]
                # x[:, [0, 1, 2]] /= batch.std[batch.batch][:, [0, 1, 2]]

<<<<<<< HEAD
=======

>>>>>>> c9df738e

            # Obtain normalised predicted delta dynamics
            delta_x = self.model(
                x=x, edge_index=edge_index, edge_attr=edge_attr, batch=batch.batch
            )

            # Transform yaw
            bbox_yaw = torch.atan2(torch.tanh(delta_x[:, 5]), torch.tanh(delta_x[:, 6])).unsqueeze(1)
            vel_yaw = torch.atan2(torch.tanh(delta_x[:, 7]), torch.tanh(delta_x[:, 8])).unsqueeze(1)
            tmp = torch.cat([delta_x[:, 0:5], bbox_yaw, vel_yaw], dim=1)
            delta_x = tmp

            # Add deltas to input graph
            predicted_graph = torch.cat([predicted_graph[:, : self.out_features] + delta_x,
                                         predicted_graph[:, self.out_features:]], dim=1)
            predicted_graph = predicted_graph.type_as(batch.x)

            # Save prediction alongside true value (next time step state)
            y_hat[t - 10, :, :] = predicted_graph[:, : self.out_features]
            y_target[t - 10, :, :] = batch.x[:, t + 1, : self.out_features]

        fde_mask = mask[:, -1]
        val_mask = mask[:, 11:].permute(1, 0)

        # Compute and log loss
        fde_loss = self.val_fde_loss(
            y_hat[-1, fde_mask, :3], y_target[-1, fde_mask, :3]
        )
        ade_loss = self.val_ade_loss(
            y_hat[:, :, 0:3][val_mask], y_target[:, :, 0:3][val_mask]
        )
        vel_loss = self.val_vel_loss(
            y_hat[:, :, 3:5][val_mask], y_target[:, :, 3:5][val_mask]
        )
        yaw_loss = self.val_yaw_loss(
            y_hat[:, :, 5:7][val_mask], y_target[:, :, 5:7][val_mask]
        )

        # Compute losses on "tracks_to_predict"
        fde_ttp_mask = torch.logical_and(fde_mask, batch.tracks_to_predict)
        fde_ttp_loss = self.val_fde_ttp_loss(
            y_hat[-1, fde_ttp_mask, :3], y_target[-1, fde_ttp_mask, :3]
        )
        ade_ttp_mask = torch.logical_and(
            val_mask, batch.tracks_to_predict.expand((80, mask.size(0)))
        )
        ade_ttp_loss = self.val_ade_loss(
            y_hat[:, :, 0:3][ade_ttp_mask], y_target[:, :, 0:3][ade_ttp_mask]
        )

        ######################
        # Logging            #
        ######################

        self.log("val_ade_loss", ade_loss)
        self.log("val_fde_loss", fde_loss)
        self.log("val_vel_loss", vel_loss)
        self.log("val_yaw_loss", yaw_loss)
        self.log(
            "val_total_loss", (ade_loss + vel_loss + yaw_loss) / 3
        )  # , on_step=True)
        self.log("val_fde_ttp_loss", fde_ttp_loss)
        self.log("val_ade_ttp_loss", ade_ttp_loss)

        return (ade_loss + vel_loss + yaw_loss) / 3

    def predict_step(self, batch, batch_idx=None):
        raise NotImplementedError
        ######################
        # Initialisation     #
        ######################

        # Determine valid initialisations at t=11
        mask = batch.x[:, :, -1]
        valid_mask = mask[:, 10] > 0

        # Discard non-valid nodes as no initial trajectories will be known
        batch.x = batch.x[valid_mask]
        batch.batch = batch.batch[valid_mask]
        batch.tracks_to_predict = batch.tracks_to_predict[valid_mask]
        batch.type = batch.type[valid_mask]

        # CARS
        type_mask = batch.type[:, 1] == 1
        batch.x = batch.x[type_mask]
        batch.batch = batch.batch[type_mask]
        batch.tracks_to_predict = batch.tracks_to_predict[type_mask]
        batch.type = batch.type[type_mask]

        # Update mask
        mask = batch.x[:, :, -1].bool()

        # Allocate target/prediction tensors
        n_nodes = batch.num_nodes
        y_hat = torch.zeros((90, n_nodes, self.node_features))
        y_target = torch.zeros((90, n_nodes, self.node_features))
        # Ensure device placement
        y_hat = y_hat.type_as(batch.x)
        y_target = y_target.type_as(batch.x)

        batch.x = batch.x[:, :, :-1]
        static_features = torch.cat(
            [batch.x[:, 10, self.out_features :], batch.type], dim=1
        )
        edge_attr = None

        ######################
        # History            #
        ######################

        for t in range(11):

            ######################
            # Graph construction #
            ######################

            mask_t = mask[:, t]
            x = torch.cat([batch.x[mask_t, t, :], batch.type[mask_t]], dim=1)
            batch_t = batch.batch[mask_t]

            # Construct edges
            if self.edge_type == "knn":
                # Neighbour-based graph
                edge_index = torch_geometric.nn.knn_graph(
                    x=x[:, :2], k=self.n_neighbours, batch=batch_t, loop=self.self_loop
                )
            else:
                # Distance-based graph
                edge_index = torch_geometric.nn.radius_graph(
                    x=x[:, :2],
                    r=self.min_dist,
                    batch=batch_t,
                    loop=self.self_loop,
                    max_num_neighbors=self.n_neighbours,
                    flow="source_to_target",
                )

            if self.undirected:
                edge_index, edge_attr = torch_geometric.utils.to_undirected(edge_index)

            # Remove duplicates and sort
            edge_index = torch_geometric.utils.coalesce(edge_index)

            # Create edge_attr if specified
            if self.edge_weight:
                # Encode distance between nodes as edge_attr
                row, col = edge_index
                edge_attr = (x[row, :2] - x[col, :2]).norm(dim=-1).unsqueeze(1)
                edge_attr = edge_attr.type_as(batch.x)

            ######################
            # Prediction 1/2     #
            ######################

            # Normalise input graph
            if self.normalise:
                # x, edge_attr = self.in_normalise(x, edge_attr)
                x[:, [0, 1, 2]] -= batch.loc[batch.batch][mask_t][:, [0, 1, 2]]
                # x[:, [0, 1, 2]] /= batch.std[batch.batch][mask_t][:, [0, 1, 2]]

            # Obtain normalised predicted delta dynamics
            delta_x = self.model(
                x=x, edge_index=edge_index, edge_attr=edge_attr, batch=batch_t
            )

            # Transform yaw
            bbox_yaw = torch.atan2(torch.tanh(delta_x[:, 5]), torch.tanh(delta_x[:, 6])).unsqueeze(
                1
            )
            vel_yaw = torch.atan2(torch.tanh(delta_x[:, 7]), torch.tanh(delta_x[:, 8])).unsqueeze(1)
            tmp = torch.cat([delta_x[:, 0:5], bbox_yaw, vel_yaw], dim=1)
            delta_x = tmp

            # Add deltas to input graph
            predicted_graph = torch.cat(
                (batch.x[mask_t, t, : self.out_features] + delta_x, static_features[mask_t]),
                dim=-1,
            )
            predicted_graph = predicted_graph.type_as(batch.x)

            # Save first prediction and target
            y_hat[t, mask_t, :] = predicted_graph
            y_target[t, mask_t, :] = torch.cat(
                [batch.x[mask_t, t + 1, :], batch.type[mask_t]], dim=-1
            )

        ######################
        # Future             #
        ######################

        for t in range(11, 90):

            ######################
            # Graph construction #
            ######################

            # Latest prediction as input
            x = predicted_graph.clone()

            # Construct edges
            if self.edge_type == "knn":
                # Neighbour-based graph
                edge_index = torch_geometric.nn.knn_graph(
                    x=x[:, :2],
                    k=self.n_neighbours,
                    batch=batch.batch,
                    loop=self.self_loop,
                )
            else:
                # Distance-based graph
                edge_index = torch_geometric.nn.radius_graph(
                    x=x[:, :2],
                    r=self.min_dist,
                    batch=batch.batch,
                    loop=self.self_loop,
                    max_num_neighbors=self.n_neighbours,
                    flow="source_to_target",
                )

            if self.undirected:
                edge_index, edge_attr = torch_geometric.utils.to_undirected(edge_index)

            # Remove duplicates and sort
            edge_index = torch_geometric.utils.coalesce(edge_index)

            # Create edge_attr if specified
            if self.edge_weight:
                # Encode distance between nodes as edge_attr
                row, col = edge_index
                edge_attr = (x[row, :2] - x[col, :2]).norm(dim=-1).unsqueeze(1)
                edge_attr = edge_attr.type_as(batch.x)

            ######################
            # Prediction 2/2     #
            ######################

            # Normalise input graph
            if self.normalise:
                # x, edge_attr = self.in_normalise(x, edge_attr)
                x[:, [0, 1, 2]] -= batch.loc[batch.batch][:, [0, 1, 2]]
                # x[:, [0, 1, 2]] /= batch.std[batch.batch][:, [0, 1, 2]]

            # Obtain normalised predicted delta dynamics
            delta_x = self.model(
                x=x, edge_index=edge_index, edge_attr=edge_attr, batch=batch.batch
            )

            # Transform yaw
            bbox_yaw = torch.atan2(torch.tanh(delta_x[:, 5]), torch.tanh(delta_x[:, 6])).unsqueeze(1)
            vel_yaw = torch.atan2(torch.tanh(delta_x[:, 7]), torch.tanh(delta_x[:, 8])).unsqueeze(1)
            tmp = torch.cat([delta_x[:, 0:5], bbox_yaw, vel_yaw], dim=1)
            delta_x = tmp

            # Add deltas to input graph
            predicted_graph = torch.cat([predicted_graph[:, : self.out_features] + delta_x,
                                         predicted_graph[:, self.out_features:]], dim=1)
            predicted_graph = predicted_graph.type_as(batch.x)

            # Save prediction alongside true value (next time step state)
            y_hat[t, :, :] = predicted_graph
            y_target[t, :, :] = torch.cat([batch.x[:, t + 1], batch.type], dim=-1)

        return y_hat, y_target, mask

    def configure_optimizers(self):
        return torch.optim.Adam(
            self.parameters(), lr=self.lr, weight_decay=self.weight_decay
        )

    def update_in_normalisation(self, x, edge_attr=None):
        x_in = x[:, self.node_norm_index]
        # Compute sum over features
        tmp = torch.sum(x_in, dim=0)
        tmp = tmp.type_as(x_in)
        # Update accumulating sum, squared sum, and counter
        self.node_in_sum += tmp
        self.node_in_squaresum += tmp * tmp
        self.node_counter += x_in.size(0)
        # Define mean value and standard deviations using the 'register_buffer' method for GPU usage
        self.register_buffer("node_in_mean", self.node_in_sum / self.node_counter)
        self.register_buffer(
            "node_in_std",
            torch.sqrt(
                (
                    (self.node_in_squaresum / self.node_counter)
                    - (self.node_in_sum / self.node_counter) ** 2
                )
            ),
        )

        # Edge normalisation
        if edge_attr is not None:
            tmp = torch.sum(edge_attr, dim=0)
            tmp = tmp.type_as(x)
            self.edge_in_sum += tmp
            self.edge_in_squaresum += tmp * tmp
            self.edge_counter += edge_attr.size(0)
            self.register_buffer(
                "edge_in_mean", self.edge_in_sum / self.edge_counter
            )
            self.register_buffer(
                "edge_in_std",
                torch.sqrt(
                    (
                        (self.edge_in_squaresum / self.edge_counter)
                        - (self.edge_in_sum / self.edge_counter) ** 2
                    )
                ),
            )

    def in_normalise(self, x, edge_attr=None):

        # Extract non-normalised quantities
        x_nrm = x[:, self.node_norm_index]
        x_nrm = torch.sub(x_nrm, self.node_in_mean)
        x_nrm = torch.div(x_nrm, self.node_in_std)
        # x_nrm -= self.node_in_mean
        # x_nrm /= self.node_in_std

        # Edge normalisation
        if edge_attr is not None:
            edge_attr = torch.sub(edge_attr, self.edge_in_mean)
            edge_attr = torch.div(edge_attr, self.edge_in_std)

        x[:, self.node_norm_index] = x_nrm

        return x, edge_attr

    # def update_out_normalisation(self, x):
    #     if self.normalise:
    #         tmp = torch.sum(x, dim=0)
    #         self.node_out_sum += tmp
    #         self.node_out_squaresum += tmp * tmp
    #         self.register_buffer("node_out_mean", self.node_out_sum / self.node_counter)
    #         self.register_buffer(
    #             "node_out_std",
    #             torch.sqrt(
    #                 (
    #                     (self.node_out_squaresum / self.node_counter)
    #                     - (self.node_out_sum / self.node_counter) ** 2
    #                 )
    #             ),
    #         )
    #
    # def out_normalise(self, x):
    #     if self.normalise:
    #         x = torch.sub(x, self.node_out_mean)
    #         x = torch.div(x, self.node_out_std)
    #     return x
    #
    # def out_renormalise(self, x):
    #     if self.normalise:
    #         type = x[:, (self.node_features - 5) :]
    #         x = x[:, : (self.node_features - 5)]
    #         x = torch.mul(self.node_out_std, x)
    #         x = torch.add(x, self.node_out_mean)
    #         x = torch.cat([x, type], dim=1)
    #     return x


class SequentialModule(pl.LightningModule):
    def __init__(
        self,
        model_type,
        lr: float,
        weight_decay: float,
        noise=None,
        teacher_forcing: bool = False,
        teacher_forcing_ratio: float = 0.3,
        min_dist: int = 0,
        n_neighbours: int = 30,
        fully_connected: bool = True,
        edge_weight: bool = False,
        edge_type: str = "knn",
        self_loop: bool = True,
        undirected: bool = False,
        rnn_type: str = "GRU",
        out_features: int = 6,
        node_features: int = 9,
        edge_features: int = 1,
        centered_edges: bool = False,
        normalise: bool = True,
    ):
        super().__init__()
        # Verify inputs
        assert edge_type in ["knn", "distance"]
        if edge_type == "distance":
            assert min_dist > 0.0

        # Set up metrics
        self.train_ade_loss = torchmetrics.MeanSquaredError()
        self.train_fde_loss = torchmetrics.MeanSquaredError()
        self.train_vel_loss = torchmetrics.MeanSquaredError()
        self.train_yaw_loss = torchmetrics.MeanSquaredError()
        self.val_ade_loss = torchmetrics.MeanSquaredError()
        self.val_fde_loss = torchmetrics.MeanSquaredError()
        self.val_vel_loss = torchmetrics.MeanSquaredError()
        self.val_yaw_loss = torchmetrics.MeanSquaredError()
        self.val_fde_ttp_loss = torchmetrics.MeanSquaredError()
        self.val_ade_ttp_loss = torchmetrics.MeanSquaredError()

        # Save parameters
        self.normalise = normalise
        self.model = model_type
        self.noise = noise
        self.lr = lr
        self.weight_decay = weight_decay
        self.edge_type = edge_type
        self.min_dist = min_dist
        self.fully_connected = fully_connected
        self.n_neighbours = 128 if fully_connected else n_neighbours
        self.edge_weight = edge_weight
        self.self_loop = self_loop
        self.undirected = undirected
        self.teacher_forcing = teacher_forcing
        self.teacher_forcing_ratio = teacher_forcing_ratio
        self.rnn_type = rnn_type
        self.out_features = out_features
        self.edge_features = edge_features
        self.centered_edges = centered_edges
        self.node_features = node_features

        self.save_hyperparameters()
        node_features -= 5
        # Normalisation parameters
        self.register_buffer("node_counter", torch.zeros(1))
        self.register_buffer("node_in_sum", torch.zeros(node_features))
        self.register_buffer("node_in_squaresum", torch.zeros(node_features))
        self.register_buffer("node_in_std", torch.ones(node_features))
        self.register_buffer("node_in_mean", torch.zeros(node_features))
        # Output normalisation parameters
        # self.register_buffer("node_out_sum", torch.zeros(out_features))
        # self.register_buffer("node_out_squaresum", torch.zeros(out_features))
        # self.register_buffer("node_out_std", torch.ones(out_features))
        # self.register_buffer("node_out_mean", torch.zeros(out_features))
        # Edge normalisation parameters
        self.register_buffer("edge_counter", torch.zeros(1))
        self.register_buffer("edge_in_sum", torch.zeros(edge_features))
        self.register_buffer("edge_in_squaresum", torch.zeros(edge_features))
        self.register_buffer("edge_in_std", torch.ones(edge_features))
        self.register_buffer("edge_in_mean", torch.zeros(edge_features))

    def training_step(self, batch: Batch, batch_idx: int):

        ######################
        # Initialisation     #
        ######################

        # Determine valid initialisations at t=11
        mask = batch.x[:, :, -1]
        valid_mask = mask[:, 10] > 0

        # Discard non-valid nodes as no initial trajectories will be known
        batch.x = batch.x[valid_mask]
        batch.batch = batch.batch[valid_mask]
        batch.tracks_to_predict = batch.tracks_to_predict[valid_mask]
        batch.type = batch.type[valid_mask]

        # CARS
        type_mask = batch.type[:, 1] == 1
        batch.x = batch.x[type_mask]
        batch.batch = batch.batch[type_mask]
        batch.tracks_to_predict = batch.tracks_to_predict[type_mask]
        batch.type = batch.type[type_mask]

        # Update mask
        mask = batch.x[:, :, -1].bool()

        # Discard masks and extract static features
        batch.x = batch.x[:, :, :-1]
        static_features = torch.cat(
            [batch.x[:, 10, self.out_features :], batch.type], dim=1
        )
        edge_attr = None

        # Extract dimensions and allocate predictions
        n_nodes = batch.num_nodes
        y_predictions = torch.zeros((n_nodes, 90, self.out_features))
        y_predictions = y_predictions.type_as(batch.x)

        # Obtain target delta dynamic nodes
        # Use torch.roll to compute differences between x_t and x_{t+1}.
        # Ignore final difference (between t_0 and t_{-1})
        y_target = (
            torch.roll(batch.x[:, :, : self.out_features], (0, -1, 0), (0, 1, 2))
            - batch.x[:, :, : self.out_features]
        )[:, :-1, :]
        y_target = y_target.type_as(batch.x)

        # Initial hidden state
        if self.rnn_type == "GRU":
            h = torch.zeros((self.model.num_layers, n_nodes, self.model.rnn_size))
            h = h.type_as(batch.x)
        elif self.rnn_type == "LSTM":
            h = torch.zeros((self.model.num_layers, 1, self.model.rnn_size))
            c = torch.zeros((self.model.num_layers, 1, self.model.rnn_size))
            h = (h, c)
        else:
            h = None

        ######################
        # History            #
        ######################

        for t in range(11):
            # Extract current input and target
            mask_t = mask[:, t]
            x_t = torch.cat([batch.x[mask_t, t, :], batch.type[mask_t]], dim=1)
            # y_t = y_target[:, t, :]
            # Ensure device placement for new tensors
            x_t = x_t.type_as(batch.x)
            # y_t = y_t.type_as(batch.x)

            # Add noise if specified
            if self.noise is not None:
                x_t[:, : self.out_features] += self.noise * torch.randn_like(
                    x_t[:, : self.out_features].detach()
                )

            ######################
            # Graph construction #
            ######################

            # Construct edges
            if self.edge_type == "knn":
                # Neighbour-based graph
                edge_index = torch_geometric.nn.knn_graph(
                    x=x_t[:, :2],
                    k=self.n_neighbours,
                    batch=batch.batch[mask_t],
                    loop=self.self_loop,
                )
            else:
                # Distance-based graph
                edge_index = torch_geometric.nn.radius_graph(
                    x=x_t[:, :2],
                    r=self.min_dist,
                    batch=batch.batch[mask_t],
                    loop=self.self_loop,
                    max_num_neighbors=self.n_neighbours,
                    flow="source_to_target",
                )

            if self.undirected:
                edge_index, edge_attr = torch_geometric.utils.to_undirected(edge_index)

            # Remove duplicates and sort
            edge_index = torch_geometric.utils.coalesce(edge_index)

            # Create edge_attr if specified
            if self.edge_weight:
                # Encode distance between nodes as edge_attr
                row, col = edge_index
                edge_attr = (x_t[row, :2] - x_t[col, :2]).norm(dim=-1).unsqueeze(1)
                edge_attr = edge_attr.type_as(batch.x)

            #######################
            # Training 1/2        #
            #######################

            # Normalise input graph
            if self.normalise:
                # x, edge_attr = self.in_normalise(x, edge_attr)
                x_t[:, [0, 1, 2]] -= batch.loc[batch.batch][mask_t][:, [0, 1, 2]]

            # Obtain normalised predicted delta dynamics
            if h is None:
                delta_x = self.model(
                    x=x_t,
                    edge_index=edge_index,
                    edge_attr=edge_attr,
                    batch=batch.batch[mask_t],
                )
            else:
                # Add zero rows for new columns
                assert self.rnn_type == "GRU"
                delta_x, h_t = self.model(
                    x=x_t,
                    edge_index=edge_index,
                    edge_attr=edge_attr,
                    batch=batch.batch[mask_t],
                    hidden=h[:, mask_t],
                )
                # Update hidden states
                h[:, mask_t] = h_t

            # Transform yaw
            bbox_yaw = torch.atan2(torch.tanh(delta_x[:, 5]), torch.tanh(delta_x[:, 6])).unsqueeze(1)
            vel_yaw = torch.atan2(torch.tanh(delta_x[:, 7]), torch.tanh(delta_x[:, 8])).unsqueeze(1)
            tmp = torch.cat([delta_x[:, 0:5], bbox_yaw, vel_yaw], dim=1)
            delta_x = tmp

            # Save deltas for loss computation
            y_predictions[mask_t, t, :] = delta_x

            # Add deltas to input graph
            x_t = torch.cat(
                (
                    batch.x[mask_t, t, : self.out_features] + delta_x,
                    static_features[mask_t],
                ),
                dim=-1,
            )

        # If using teacher_forcing, draw sample and accept <teach_forcing_ratio*100> % of the time. Else, deny.
        use_groundtruth = (
            (
                torch.distributions.uniform.Uniform(0, 1).sample()
                < self.teacher_forcing_ratio
            )
            if self.teacher_forcing
            else False
        )

        ######################
        # Future             #
        ######################

        for t in range(11, 90):
            # Use groundtruth 'teacher_forcing_ratio' % of the time
            if use_groundtruth:
                x_t = torch.cat([batch.x[:, t, :], batch.type], dim=1)
            x_prev = x_t.clone()
            # y_t = y_target[:, t, :]

            ######################
            # Graph construction #
            ######################

            # Construct edges
            if self.edge_type == "knn":
                # Neighbour-based graph
                edge_index = torch_geometric.nn.knn_graph(
                    x=x_t[:, :2],
                    k=self.n_neighbours,
                    batch=batch.batch,
                    loop=self.self_loop,
                )
            else:
                # Distance-based graph
                edge_index = torch_geometric.nn.radius_graph(
                    x=x_t[:, :2],
                    r=self.min_dist,
                    batch=batch.batch,
                    loop=self.self_loop,
                    max_num_neighbors=self.n_neighbours,
                    flow="source_to_target",
                )

            if self.undirected:
                edge_index, edge_attr = torch_geometric.utils.to_undirected(edge_index)

            # Remove duplicates and sort
            edge_index = torch_geometric.utils.coalesce(edge_index)

            # Create edge_attr if specified
            if self.edge_weight:
                # Encode distance between nodes as edge_attr
                row, col = edge_index
                edge_attr = (x_t[row, :2] - x_t[col, :2]).norm(dim=-1).unsqueeze(1)
                edge_attr = edge_attr.type_as(batch.x)

            #######################
            # Training 2/2        #
            #######################

            # Normalise input graph
            if self.normalise:
                # x, edge_attr = self.in_normalise(x, edge_attr)
                x_t[:, [0, 1, 2]] -= batch.loc[batch.batch][:, [0, 1, 2]]
                # x[:, [0, 1, 2]] /= batch.std[batch.batch][:, [0, 1, 2]]

            # Obtain normalised predicted delta dynamics
            if h is None:
                delta_x = self.model(
                x=x_t,
                edge_index=edge_index,
                edge_attr=edge_attr,
                batch=batch.batch,
                )
            else:
                delta_x, h = self.model(
                    x=x_t,
                    edge_index=edge_index,
                    edge_attr=edge_attr,
                    batch=batch.batch,
                    hidden=h,
                )

            # Transform yaw
            bbox_yaw = torch.atan2(torch.tanh(delta_x[:, 5]), torch.tanh(delta_x[:, 6])).unsqueeze(1)
            vel_yaw = torch.atan2(torch.tanh(delta_x[:, 7]), torch.tanh(delta_x[:, 8])).unsqueeze(1)
            tmp = torch.cat([delta_x[:, 0:5], bbox_yaw, vel_yaw], dim=1)
            delta_x = tmp

            # Save deltas for loss computation
            y_predictions[:, t, :] = delta_x

            # Add deltas to input graph. Input for next timestep
            x_t = torch.cat(
                (x_prev[:, : self.out_features] + delta_x, static_features), dim=-1
            )

        loss_mask = mask[:, :-1]
        fde_mask = mask[:, -2]

        # Compute and log loss
        fde_loss = self.train_fde_loss(
            y_predictions[fde_mask, -1, :3], y_target[fde_mask, -1, :3]
        )
        ade_loss = self.train_ade_loss(
            y_predictions[:, :, :3][loss_mask], y_target[:, :, :3][loss_mask]
        )
        vel_loss = self.train_vel_loss(
            y_predictions[:, :, 3:5][loss_mask], y_target[:, :, 3:5][loss_mask]
        )
        yaw_loss = self.train_yaw_loss(
            y_predictions[:, :, 5:7][loss_mask], y_target[:, :, 5:7][loss_mask]
        )

        self.log("train_fde_loss", fde_loss, on_step=True, on_epoch=True)
        self.log("train_ade_loss", ade_loss, on_step=True, on_epoch=True)
        self.log("train_vel_loss", vel_loss, on_step=True, on_epoch=True)
        self.log("train_yaw_loss", yaw_loss, on_step=True, on_epoch=True)
        loss = ade_loss + vel_loss + yaw_loss
        self.log(
            "train_total_loss",
            loss,
            on_step=True,
            on_epoch=True,
        )

        return loss

    def validation_step(self, batch: Batch, batch_idx: int):

        ######################
        # Initialisation     #
        ######################

        # Validate on sequential dataset. First 11 observations are used to prime the model.
        # Loss is computed on remaining 80 samples using rollout.

        # Determine valid initialisations at t=11
        mask = batch.x[:, :, -1]
        valid_mask = mask[:, 10] > 0

        # Discard non-valid nodes as no initial trajectories will be known
        batch.x = batch.x[valid_mask]
        batch.batch = batch.batch[valid_mask]
        batch.tracks_to_predict = batch.tracks_to_predict[valid_mask]
        batch.type = batch.type[valid_mask]

        # CARS
        type_mask = batch.type[:, 1] == 1
        batch.x = batch.x[type_mask]
        batch.batch = batch.batch[type_mask]
        batch.tracks_to_predict = batch.tracks_to_predict[type_mask]
        batch.type = batch.type[type_mask]

        # Update mask
        mask = batch.x[:, :, -1].bool()

        # Allocate target/prediction tensors
        n_nodes = batch.num_nodes
        y_hat = torch.zeros((80, n_nodes, self.out_features))
        y_hat = y_hat.type_as(batch.x)
        y_target = torch.zeros((80, n_nodes, self.out_features))
        y_target = y_target.type_as(batch.x)
        batch.x = batch.x[:, :, :-1]
        static_features = torch.cat(
            [batch.x[:, 10, self.out_features :], batch.type], dim=1
        )
        edge_attr = None

        # Initial hidden state
        if self.rnn_type == "GRU":
            h = torch.zeros((self.model.num_layers, n_nodes, self.model.rnn_size))
            h = h.type_as(batch.x)
        elif self.rnn_type == "LSTM":
            h = torch.zeros((self.model.num_layers, 1, self.model.rnn_size))
            c = torch.zeros((self.model.num_layers, 1, self.model.rnn_size))
            h = (h, c)
        else:
            h = None

        ######################
        # History            #
        ######################

        for t in range(11):

            ######################
            # Graph construction #
            ######################

            mask_t = mask[:, t]
            x = torch.cat([batch.x[mask_t, t, :], batch.type[mask_t]], dim=1)

            # Construct edges
            if self.edge_type == "knn":
                # Neighbour-based graph
                edge_index = torch_geometric.nn.knn_graph(
                    x=x[:, :2],
                    k=self.n_neighbours,
                    batch=batch.batch[mask_t],
                    loop=self.self_loop,
                )
            else:
                # Distance-based graph
                edge_index = torch_geometric.nn.radius_graph(
                    x=x[:, :2],
                    r=self.min_dist,
                    batch=batch.batch[mask_t],
                    loop=self.self_loop,
                    max_num_neighbors=self.n_neighbours,
                    flow="source_to_target",
                )

            if self.undirected:
                edge_index, edge_attr = torch_geometric.utils.to_undirected(edge_index)

            # Remove duplicates and sort
            edge_index = torch_geometric.utils.coalesce(edge_index)

            # Create edge_attr if specified
            if self.edge_weight:
                # Encode distance between nodes as edge_attr
                row, col = edge_index
                edge_attr = (x[row, :2] - x[col, :2]).norm(dim=-1).unsqueeze(1)
                edge_attr = edge_attr.type_as(batch.x)

            ######################
            # Validation 1/2     #
            ######################

            # Normalise input graph
            if self.normalise:
                # x, edge_attr = self.in_normalise(x, edge_attr)
                x[:, [0, 1, 2]] -= batch.loc[batch.batch][mask_t][:, [0, 1, 2]]
                # x[:, [0, 1, 2]] /= batch.std[batch.batch][mask_t][:, [0, 1, 2]]

            # Obtain normalised predicted delta dynamics
            if h is None:
                delta_x = self.model(
                    x=x,
                    edge_index=edge_index,
                    edge_attr=edge_attr,
                    batch=batch.batch[mask_t],
                )
            else:
                delta_x, h_t = self.model(
                    x=x,
                    edge_index=edge_index,
                    edge_attr=edge_attr,
                    batch=batch.batch[mask_t],
                    hidden=h[:, mask_t],
                )
                # Update hidden state
                h[:, mask_t] = h_t

            # Transform yaw
            bbox_yaw = torch.atan2(torch.tanh(delta_x[:, 5]), torch.tanh(delta_x[:, 6])).unsqueeze(1)
            vel_yaw = torch.atan2(torch.tanh(delta_x[:, 7]), torch.tanh(delta_x[:, 8])).unsqueeze(1)
            tmp = torch.cat([delta_x[:, 0:5], bbox_yaw, vel_yaw], dim=1)
            delta_x = tmp

            # Add deltas to input graph
            predicted_graph = torch.cat(
                (batch.x[mask_t, t, : self.out_features] + delta_x, static_features[mask_t]),
                dim=-1,
            )
            predicted_graph = predicted_graph.type_as(batch.x)

        # Save first prediction and target
        y_hat[0, mask_t, :] = predicted_graph[:, : self.out_features]
        y_target[0, mask_t, :] = batch.x[mask_t, 11, : self.out_features]

        ######################
        # Future             #
        ######################

        for t in range(11, 90):

            ######################
            # Graph construction #
            ######################

            # Latest prediction as input
            x = predicted_graph.clone()

            # Construct edges
            if self.edge_type == "knn":
                # Neighbour-based graph
                edge_index = torch_geometric.nn.knn_graph(
                    x=x[:, :2],
                    k=self.n_neighbours,
                    batch=batch.batch,
                    loop=self.self_loop,
                )
            else:
                # Distance-based graph
                edge_index = torch_geometric.nn.radius_graph(
                    x=x[:, :2],
                    r=self.min_dist,
                    batch=batch.batch,
                    loop=self.self_loop,
                    max_num_neighbors=self.n_neighbours,
                    flow="source_to_target",
                )

            if self.undirected:
                edge_index, edge_attr = torch_geometric.utils.to_undirected(edge_index)

            # Remove duplicates and sort
            edge_index = torch_geometric.utils.coalesce(edge_index)

            # Create edge_attr if specified
            if self.edge_weight:
                # Encode distance between nodes as edge_attr
                row, col = edge_index
                edge_attr = (x[row, :2] - x[col, :2]).norm(dim=-1).unsqueeze(1)
                edge_attr = edge_attr.type_as(batch.x)

            ######################
            # Validation 2/2     #
            ######################

            # Normalise input graph
            if self.normalise:
                # x, edge_attr = self.in_normalise(x, edge_attr)
                x[:, [0, 1, 2]] -= batch.loc[batch.batch][mask_t][:, [0, 1, 2]]
                # x[:, [0, 1, 2]] /= batch.std[batch.batch][mask_t][:, [0, 1, 2]]

            # Obtain normalised predicted delta dynamics
            if h is None:
                delta_x = self.model(
                    x=x,
                    edge_index=edge_index,
                    edge_attr=edge_attr,
                    batch=batch.batch,
                )
            else:
                delta_x, h = self.model(
                    x=x,
                    edge_index=edge_index,
                    edge_attr=edge_attr,
                    batch=batch.batch,
                    hidden=h,
                )

            # Transform yaw
            bbox_yaw = torch.atan2(torch.tanh(delta_x[:, 5]), torch.tanh(delta_x[:, 6])).unsqueeze(1)
            vel_yaw = torch.atan2(torch.tanh(delta_x[:, 7]), torch.tanh(delta_x[:, 8])).unsqueeze(1)
            tmp = torch.cat([delta_x[:, 0:5], bbox_yaw, vel_yaw], dim=1)
            delta_x = tmp

            # Add deltas to input graph
            predicted_graph = torch.cat(
                (predicted_graph[:, : self.out_features] + delta_x, static_features), dim=-1
            )
            predicted_graph = predicted_graph.type_as(batch.x)

            # Save prediction alongside true value (next time step state)
            y_hat[t - 10, :, :] = predicted_graph[:, : self.out_features]
            y_target[t - 10, :, :] = batch.x[:, t + 1, : self.out_features]

        fde_mask = mask[:, -1]
        val_mask = mask[:, 11:].permute(1, 0)

        # Compute and log loss
        fde_loss = self.val_fde_loss(
            y_hat[-1, fde_mask, :3], y_target[-1, fde_mask, :3]
        )
        ade_loss = self.val_ade_loss(
            y_hat[:, :, 0:3][val_mask], y_target[:, :, 0:3][val_mask]
        )
        vel_loss = self.val_vel_loss(
            y_hat[:, :, 3:5][val_mask], y_target[:, :, 3:5][val_mask]
        )
        yaw_loss = self.val_yaw_loss(
            y_hat[:, :, 5:7][val_mask], y_target[:, :, 5:7][val_mask]
        )

        # Compute losses on "tracks_to_predict"
        fde_ttp_mask = torch.logical_and(fde_mask, batch.tracks_to_predict)
        fde_ttp_loss = self.val_fde_ttp_loss(
            y_hat[-1, fde_ttp_mask, :3], y_target[-1, fde_ttp_mask, :3]
        )
        ade_ttp_mask = torch.logical_and(
            val_mask, batch.tracks_to_predict.expand((80, mask.size(0)))
        )
        ade_ttp_loss = self.val_ade_loss(
            y_hat[:, :, 0:3][ade_ttp_mask], y_target[:, :, 0:3][ade_ttp_mask]
        )

        ######################
        # Logging            #
        ######################

        self.log("val_ade_loss", ade_loss)
        self.log("val_fde_loss", fde_loss)
        self.log("val_vel_loss", vel_loss)
        self.log("val_yaw_loss", yaw_loss)
        self.log("val_total_loss", (ade_loss + vel_loss + yaw_loss) / 3)
        self.log("val_fde_ttp_loss", fde_ttp_loss)
        self.log("val_ade_ttp_loss", ade_ttp_loss)

        return (ade_loss + vel_loss + yaw_loss) / 3

    def predict_step(self, batch, batch_idx=None):
        raise NotImplementedError
        ######################
        # Initialisation     #
        ######################

        # Determine valid initialisations at t=11
        mask = batch.x[:, :, -1]
        valid_mask = mask[:, 10] > 0

        # Discard non-valid nodes as no initial trajectories will be known
        batch.x = batch.x[valid_mask]
        batch.batch = batch.batch[valid_mask]
        batch.tracks_to_predict = batch.tracks_to_predict[valid_mask]
        batch.type = one_hot(batch.type[valid_mask], num_classes=5)
        # Update mask
        mask = batch.x[:, :, -1].bool()

        # Allocate target/prediction tensors
        n_nodes = batch.num_nodes
        y_hat = torch.zeros((90, n_nodes, self.node_features))
        y_hat = y_hat.type_as(batch.x)
        y_target = torch.zeros((90, n_nodes, self.node_features))
        y_target = y_target.type_as(batch.x)
        batch.x = batch.x[:, :, :-1]
        static_features = torch.cat(
            [batch.x[:, 10, self.out_features :], batch.type], dim=1
        )
        edge_attr = None

        # Initial hidden state
        if self.rnn_type == "GRU":
            h = torch.zeros((self.model.num_layers, n_nodes, self.model.rnn_size))
            h = h.type_as(batch.x)
        elif self.rnn_type == "LSTM":
            h = torch.zeros((self.model.num_layers, 1, self.model.rnn_size))
            c = torch.zeros((self.model.num_layers, 1, self.model.rnn_size))
            h = (h, c)
        else:
            h = None

        ######################
        # History            #
        ######################

        for t in range(11):

            ######################
            # Graph construction #
            ######################

            mask_t = mask[:, t]
            x = torch.cat([batch.x[mask_t, t, :], batch.type[mask_t]], dim=1)
            batch_t = batch.batch[mask_t]

            # Construct edges
            if self.edge_type == "knn":
                # Neighbour-based graph
                edge_index = torch_geometric.nn.knn_graph(
                    x=x[:, :2], k=self.n_neighbours, batch=batch_t, loop=self.self_loop
                )
            else:
                # Distance-based graph
                edge_index = torch_geometric.nn.radius_graph(
                    x=x[:, :2],
                    r=self.min_dist,
                    batch=batch_t,
                    loop=self.self_loop,
                    max_num_neighbors=self.n_neighbours,
                    flow="source_to_target",
                )

            if self.undirected:
                edge_index, edge_attr = torch_geometric.utils.to_undirected(edge_index)

            # Remove duplicates and sort
            edge_index = torch_geometric.utils.coalesce(edge_index)

            # Create edge_attr if specified
            if self.edge_weight:
                # Encode distance between nodes as edge_attr
                row, col = edge_index
                edge_attr = (x[row, :2] - x[col, :2]).norm(dim=-1).unsqueeze(1)
                edge_attr = edge_attr.type_as(batch.x)

            ######################
            # Predictions 1/2    #
            ######################

            # Normalise input graph
            x, edge_attr = self.in_normalise(x, edge_attr)
            # Obtain normalised predicted delta dynamics
            if h is None:
                x = self.model(
                    x=x,
                    edge_index=edge_index,
                    edge_attr=edge_attr,
                    batch=batch.batch[mask_t],
                )
            else:
                x, h_t = self.model(
                    x=x,
                    edge_index=edge_index,
                    edge_attr=edge_attr,
                    batch=batch.batch[mask_t],
                    hidden=h[:, mask_t],
                )
                h[:, mask_t] = h_t

            # Renormalise output dynamics
            x = self.out_renormalise(x)
            # Add deltas to input graph
            predicted_graph = torch.cat(
                (batch.x[mask_t, t, : self.out_features] + x, static_features[mask_t]),
                dim=-1,
            )
            predicted_graph = predicted_graph.type_as(batch.x)
            # Save predictions and targets
            y_hat[t, mask_t, :] = predicted_graph
            y_target[t, mask_t, :] = torch.cat(
                [batch.x[mask_t, t + 1, :], batch.type[mask_t]], dim=1
            )

        ######################
        # Future             #
        ######################

        for t in range(11, 90):

            ######################
            # Graph construction #
            ######################

            x = predicted_graph

            # Construct edges
            if self.edge_type == "knn":
                # Neighbour-based graph
                edge_index = torch_geometric.nn.knn_graph(
                    x=x[:, :2],
                    k=self.n_neighbours,
                    batch=batch.batch,
                    loop=self.self_loop,
                )
            else:
                # Distance-based graph
                edge_index = torch_geometric.nn.radius_graph(
                    x=x[:, :2],
                    r=self.min_dist,
                    batch=batch.batch,
                    loop=self.self_loop,
                    max_num_neighbors=self.n_neighbours,
                    flow="source_to_target",
                )

            if self.undirected:
                edge_index, edge_attr = torch_geometric.utils.to_undirected(edge_index)

            # Remove duplicates and sort
            edge_index = torch_geometric.utils.coalesce(edge_index)

            # Create edge_attr if specified
            if self.edge_weight:
                # Encode distance between nodes as edge_attr
                row, col = edge_index
                edge_attr = (x[row, :2] - x[col, :2]).norm(dim=-1).unsqueeze(1)
                edge_attr = edge_attr.type_as(batch.x)

            ######################
            # Predictions 2/2    #
            ######################

            # Normalise input graph
            x, edge_attr = self.in_normalise(x, edge_attr)
            # Obtain normalised predicted delta dynamics
            if h is None:
                x = self.model(
                    x=x,
                    edge_index=edge_index,
                    edge_attr=edge_attr,
                    batch=batch.batch,
                )
            else:
                x, h = self.model(
                    x=x,
                    edge_index=edge_index,
                    edge_attr=edge_attr,
                    batch=batch.batch,
                    hidden=h,
                )
            # Renormalise deltas
            x = self.out_renormalise(x)
            predicted_graph = torch.cat(
                (predicted_graph[:, : self.out_features] + x, static_features), dim=-1
            )
            predicted_graph = predicted_graph.type_as(batch.x)

            # Save prediction alongside true value (next time step state)
            y_hat[t, :, :] = predicted_graph
            y_target[t, :, :] = torch.cat([batch.x[:, t + 1, :], batch.type], dim=1)

        return y_hat, y_target, mask

    def configure_optimizers(self):
        return torch.optim.Adam(
            self.parameters(), lr=self.lr, weight_decay=self.weight_decay
        )

    def update_in_normalisation(self, x, edge_attr=None):
        if self.normalise:
            x = x[:, : (self.node_features - 5)]
            # Node normalisation
            tmp = torch.sum(x, dim=0)
            tmp = tmp.type_as(x)
            self.node_in_sum += tmp
            self.node_in_squaresum += tmp * tmp
            self.node_counter += x.size(0)
            self.register_buffer("node_in_mean", self.node_in_sum / self.node_counter)
            self.register_buffer(
                "node_in_std",
                torch.sqrt(
                    (
                        (self.node_in_squaresum / self.node_counter)
                        - (self.node_in_sum / self.node_counter) ** 2
                    )
                ),
            )

            # Edge normalisation
            if edge_attr is not None:
                tmp = torch.sum(edge_attr, dim=0)
                tmp = tmp.type_as(x)
                self.edge_in_sum += tmp
                self.edge_in_squaresum += tmp * tmp
                self.edge_counter += edge_attr.size(0)
                self.register_buffer(
                    "edge_in_mean", self.edge_in_sum / self.edge_counter
                )
                self.register_buffer(
                    "edge_in_std",
                    torch.sqrt(
                        (
                            (self.edge_in_squaresum / self.edge_counter)
                            - (self.edge_in_sum / self.edge_counter) ** 2
                        )
                    ),
                )

    def in_normalise(self, x, edge_attr=None):
        if self.normalise:
            type = x[:, (self.node_features - 5) :]
            x = x[:, : (self.node_features - 5)]

            x = torch.sub(x, self.node_in_mean)
            x = torch.div(x, self.node_in_std)

            # Edge normalisation
            if edge_attr is not None:
                if self.centered_edges:
                    edge_attr = torch.sub(edge_attr, self.edge_in_mean)
                edge_attr = torch.div(edge_attr, self.edge_in_std)
            x = torch.cat([x, type], dim=1)
        return x, edge_attr

    def update_out_normalisation(self, x):
        if self.normalise:
            tmp = torch.sum(x, dim=0)
            self.node_out_sum += tmp
            self.node_out_squaresum += tmp * tmp
            self.register_buffer("node_out_mean", self.node_out_sum / self.node_counter)
            self.register_buffer(
                "node_out_std",
                torch.sqrt(
                    (
                        (self.node_out_squaresum / self.node_counter)
                        - (self.node_out_sum / self.node_counter) ** 2
                    )
                ),
            )

    def out_normalise(self, x):
        if self.normalise:
            x = torch.sub(x, self.node_out_mean)
            x = torch.div(x, self.node_out_std)
        return x

    def out_renormalise(self, x):
        if self.normalise:
            type = x[:, (self.node_features - 5) :]
            x = x[:, : (self.node_features - 5)]
            x = torch.mul(self.node_out_std, x)
            x = torch.add(x, self.node_out_mean)
            x = torch.cat([x, type], dim=1)
        return x


class ConstantBaselineModule(pl.LightningModule):
    def __init__(self, out_features: int = 6, **kwargs):
        super().__init__()
        self.val_ade_loss = torchmetrics.MeanSquaredError()
        self.val_fde_loss = torchmetrics.MeanSquaredError()
        self.val_yaw_loss = torchmetrics.MeanSquaredError()
        self.out_features = out_features
        self.save_hyperparameters()

    def training_step(self, batch: Batch, batch_idx: int):
        pass

    def validation_step(self, batch: Batch, batch_idx: int):
        # Validate on sequential dataset. First 11 observations are used to prime the model.
        # Loss is computed on remaining 80 samples using rollout.

        # Extract dimensions and allocate target/prediction tensors
        n_nodes = batch.num_nodes
        y_hat = torch.zeros((80, n_nodes, self.out_features))
        y_target = torch.zeros((80, n_nodes, self.out_features))

        last_input = batch.x[:, 10, : self.out_features]
        last_delta = (
            batch.x[:, 10, : self.out_features] - batch.x[:, 9, : self.out_features]
        )
        predicted_graph = last_input + last_delta
        # Save first prediction and target
        y_hat[0, :, :] = predicted_graph
        y_target[0, :, :] = batch.x[:, 11, : self.out_features]

        # 1 prediction done, 79 remaining
        for t in range(11, 90):
            predicted_graph += last_delta
            y_hat[t - 10, :, :] = predicted_graph
            print(predicted_graph[0, :])
            y_target[t - 10, :, :] = batch.x[:, t + 1, :4]

        # Compute and log loss
        fde_loss = self.val_fde_loss(y_hat[-1, :, :], y_target[-1, :, :])
        ade_loss = self.val_ade_loss(y_hat, y_target)

        self.log("val_ade_loss", ade_loss)
        self.log("val_fde_loss", fde_loss)

        return ade_loss

    def predict_step(self, batch, batch_idx=None):
        # Extract dimensions and allocate target/prediction tensors
        n_nodes = batch.num_nodes
        n_features = 5
        y_hat = torch.zeros((90, n_nodes, n_features))
        y_target = torch.zeros((90, n_nodes, n_features))

        # Fill in targets
        for t in range(0, 90):
            y_target[t, :, :] = batch.x[:, t + 1, :]

        # First prediction is same as first input due to lack of history
        y_hat[0, :, :] = batch.x[:, 0, :]
        # Fill in next 10 values with previous inputs
        for t in range(1, 11):
            y_hat[t, :, :] = batch.x[:, t, :] + (
                batch.x[:, t, :] - batch.x[:, t - 1, :]
            )

        # Constant change
        constant_delta = batch.x[:, 10, :] - batch.x[:, 9, :]
        predicted_graph = batch.x[:, 10, :] + constant_delta
        y_hat[11, :, :] = predicted_graph

        for t in range(12, 90):
            predicted_graph += constant_delta
            y_hat[t, :, :] = predicted_graph

        return y_hat, y_target

    def configure_optimizers(self):
        return torch.optim.Adam(
            self.parameters(), lr=self.lr, weight_decay=self.weight_decay
        )


class ConstantPhysicalBaselineModule(pl.LightningModule):
    def __init__(self, model=None, out_features: int = 6, **kwargs):
        super().__init__()
        assert model is None
        self.val_ade_loss = torchmetrics.MeanSquaredError()
        self.val_fde_loss = torchmetrics.MeanSquaredError()
        self.val_yaw_loss = torchmetrics.MeanSquaredError()
        self.val_vel_loss = torchmetrics.MeanSquaredError()
        self.val_fde_ttp_loss = torchmetrics.MeanSquaredError()
        self.val_ade_ttp_loss = torchmetrics.MeanSquaredError()

        self.out_features = out_features
        self.save_hyperparameters()

    def training_step(self, batch: Batch, batch_idx: int):
        pass

    def validation_step(self, batch: Batch, batch_idx: int):

        ######################
        # Initialisation     #
        ######################

        # Validate on sequential dataset. First 11 observations are used to prime the model.
        # Loss is computed on remaining 80 samples using rollout.

        # Determine valid initialisations at t=11
        mask = batch.x[:, :, -1]
        valid_mask = mask[:, 10] > 0

        # Discard non-valid nodes as no initial trajectories will be known
        batch.x = batch.x[valid_mask]
        batch.batch = batch.batch[valid_mask]
        batch.tracks_to_predict = batch.tracks_to_predict[valid_mask]
        batch.type = one_hot(batch.type[valid_mask], num_classes=5)
        # Update mask
        mask = batch.x[:, :, -1].bool()

        # Allocate target/prediction tensors
        n_nodes = batch.num_nodes
        y_hat = torch.zeros((80, n_nodes, self.out_features))
        y_target = torch.zeros((80, n_nodes, self.out_features))
        # Remove valid flag from features
        batch.x = batch.x[:, :, :-1]
        # Extract static features
        static_features = torch.cat(
            [batch.x[:, 10, self.out_features :], batch.type], dim=1
        )
        # Find valid agents at time t=11
        initial_mask = mask[:, 10]
        # Extract final dynamic states to use for predictions
        last_pos = batch.x[initial_mask, 10, 0:2]
        last_z = batch.x[initial_mask, 10, 2]
        last_vel = batch.x[initial_mask, 10, 3:5]
        last_yaw = batch.x[initial_mask, 10, 5:7]
        # Constant change in positions
        delta_pos = last_vel * 0.1
        # First updated position
        predicted_pos = last_pos + delta_pos
        predicted_graph = torch.cat(
            (predicted_pos, last_z.unsqueeze(1), last_vel, last_yaw, static_features),
            dim=1,
        )
        # Save first prediction and target
        y_hat[0, :, :] = predicted_graph[:, : self.out_features]
        y_target[0, :, :] = batch.x[:, 11, : self.out_features]

        # 1 prediction done, 79 remaining
        for t in range(11, 90):
            predicted_pos += delta_pos
            predicted_graph = torch.cat(
                (predicted_pos, last_z.unsqueeze(1), last_vel, static_features), dim=1
            )
            y_hat[t - 10, :, :] = predicted_graph[:, : self.out_features]
            y_target[t - 10, :, :] = batch.x[:, t + 1, : self.out_features]

        fde_mask = mask[:, -1]
        val_mask = mask[:, 11:].permute(1, 0)

        # Compute and log loss
        fde_loss = self.val_fde_loss(
            y_hat[-1, fde_mask, :3], y_target[-1, fde_mask, :3]
        )
        ade_loss = self.val_ade_loss(
            y_hat[:, :, 0:3][val_mask], y_target[:, :, 0:3][val_mask]
        )
        vel_loss = self.val_vel_loss(
            y_hat[:, :, 3:5][val_mask], y_target[:, :, 3:5][val_mask]
        )
        yaw_loss = self.val_yaw_loss(
            y_hat[:, :, 5:7][val_mask], y_target[:, :, 5:7][val_mask]
        )

        # Compute losses on "tracks_to_predict"
        fde_ttp_mask = torch.logical_and(fde_mask, batch.tracks_to_predict)
        fde_ttp_loss = self.val_fde_ttp_loss(
            y_hat[-1, fde_ttp_mask, :3], y_target[-1, fde_ttp_mask, :3]
        )
        ade_ttp_mask = torch.logical_and(
            val_mask, batch.tracks_to_predict.expand((80, mask.size(0)))
        )
        ade_ttp_loss = self.val_ade_loss(
            y_hat[:, :, 0:3][ade_ttp_mask], y_target[:, :, 0:3][ade_ttp_mask]
        )

        ######################
        # Logging            #
        ######################

        self.log("val_ade_loss", ade_loss)
        self.log("val_fde_loss", fde_loss)
        self.log("val_vel_loss", vel_loss)
        self.log("val_yaw_loss", yaw_loss)
        self.log("val_total_loss", (ade_loss + vel_loss + yaw_loss) / 3)
        self.log("val_fde_ttp_loss", fde_ttp_loss)
        self.log("val_ade_ttp_loss", ade_ttp_loss)

        return (ade_loss + vel_loss + yaw_loss) / 3

    def predict_step(self, batch, batch_idx=None):

        ######################
        # Initialisation     #
        ######################

        # Determine valid initialisations at t=11
        mask = batch.x[:, :, -1]
        valid_mask = mask[:, 10] > 0

        # Discard non-valid nodes as no initial trajectories will be known
        batch.x = batch.x[valid_mask]
        batch.batch = batch.batch[valid_mask]
        batch.tracks_to_predict = batch.tracks_to_predict[valid_mask]
        batch.type = one_hot(batch.type[valid_mask], num_classes=5)
        # Update mask
        mask = batch.x[:, :, -1].bool()

        # Allocate target/prediction tensors
        n_nodes = batch.num_nodes
        y_hat = torch.zeros((90, n_nodes, 15))
        y_target = torch.zeros((90, n_nodes, 15))
        # Remove valid flag from features
        batch.x = batch.x[:, :, :-1]
        # Extract static features
        static_features = torch.cat(
            [batch.x[:, 10, self.out_features :], batch.type], dim=1
        )

        # Fill in targets
        for t in range(0, 90):
            y_target[t, :, :] = torch.cat([batch.x[:, t + 1, :], batch.type], dim=1)

        for t in range(11):
            mask_t = mask[:, t]

            last_pos = batch.x[mask_t, t, 0:2]
            last_z = batch.x[mask_t, t, 2]
            last_vel = batch.x[mask_t, t, 3:5]
            last_yaw = batch.x[mask_t, t, 5:7]

            delta_pos = last_vel * 0.1
            predicted_pos = last_pos + delta_pos
            predicted_graph = torch.cat(
                (
                    predicted_pos,
                    last_z.unsqueeze(1),
                    last_vel,
                    last_yaw,
                    static_features[mask_t],
                ),
                dim=1,
            )
            y_hat[t, mask_t, :] = predicted_graph

        for t in range(11, 90):
            last_pos = predicted_pos
            predicted_pos = last_pos + delta_pos
            predicted_graph = torch.cat(
                (
                    predicted_pos,
                    last_z.unsqueeze(1),
                    last_vel,
                    last_yaw,
                    static_features,
                ),
                dim=1,
            )
            y_hat[t, :, :] = predicted_graph

        return y_hat, y_target, mask

    def configure_optimizers(self):
        return torch.optim.Adam(self.parameters(), lr=1e-4)


@hydra.main(config_path="../../configs/waymo/", config_name="config")
def main(config):
    # Print configuration file
    print(OmegaConf.to_yaml(config))
    torch.autograd.set_detect_anomaly(True)
    # Seed for reproducibility
    seed_everything(config["misc"]["seed"], workers=True)
    # Load data, model, and regressor
    datamodule = eval(config["misc"]["dm_type"])(**config["datamodule"])
    # Define model
    if config["misc"]["model_type"] != "ConstantModel":
        model = eval(config["misc"]["model_type"])(**config["model"])
    else:
        model = None

    # Define LightningModule
    regressor = eval(config["misc"]["regressor_type"])(model, **config["regressor"])

    # Setup logging
    wandb_logger = WandbLogger(
        entity="petergroth", config=dict(config), **config["logger"]
    )
    wandb_logger.watch(regressor, log_freq=100)
    # Add default dir for logs

    # Setup trainer
    if config["misc"]["checkpoint"]:
        # Setup callbacks
        checkpoint_callback = pl.callbacks.ModelCheckpoint(
            monitor="val_total_loss",
            dirpath="checkpoints",
            filename=config["logger"]["version"],
        )
        # Create trainer, fit, and validate
        trainer = pl.Trainer(
            logger=wandb_logger, **config["trainer"], callbacks=[checkpoint_callback]
        )
    else:
        # Create trainer, fit, and validate
        trainer = pl.Trainer(logger=wandb_logger, **config["trainer"])

    if config["misc"]["continue_training"] is not None:
        raise NotImplementedError
        # Setup callbacks
        checkpoint_callback = pl.callbacks.ModelCheckpoint(
            monitor="val_ade_loss",
            dirpath="checkpoints",
            filename=config["logger"]["version"],
        )
        trainer = pl.Trainer(
            logger=wandb_logger,
            **config["trainer"],
            resume_from_checkpoint=config["misc"]["continue_training"],
            callbacks=[checkpoint_callback],
        )
        trainer.fit(model=regressor, datamodule=datamodule)

    elif config["misc"]["train"]:
        trainer.fit(model=regressor, datamodule=datamodule)

    trainer.validate(regressor, datamodule=datamodule)


if __name__ == "__main__":
    main()<|MERGE_RESOLUTION|>--- conflicted
+++ resolved
@@ -381,11 +381,6 @@
                 # x, edge_attr = self.in_normalise(x, edge_attr)
                 x[:, [0, 1, 2]] -= batch.loc[batch.batch][:, [0, 1, 2]]
                 # x[:, [0, 1, 2]] /= batch.std[batch.batch][:, [0, 1, 2]]
-
-<<<<<<< HEAD
-=======
-
->>>>>>> c9df738e
 
             # Obtain normalised predicted delta dynamics
             delta_x = self.model(
