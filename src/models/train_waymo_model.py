--- conflicted
+++ resolved
@@ -372,7 +372,6 @@
 
             # Normalise input graph
             if self.normalise:
-<<<<<<< HEAD
                 if edge_attr is None:
                     # Center node positions
                     x_t[:, [0, 1, 2]] -= batch.loc[batch.batch][:, [0, 1, 2]]
@@ -387,13 +386,7 @@
                     edge_attr /= self.global_scale
 
             # Obtain predicted delta dynamics
-=======
-                # x, edge_attr = self.in_normalise(x, edge_attr)
-                x[:, [0, 1, 2]] -= batch.loc[batch.batch][:, [0, 1, 2]]
-                # x[:, [0, 1, 2]] /= batch.std[batch.batch][:, [0, 1, 2]]
-
-            # Obtain normalised predicted delta dynamics
->>>>>>> 9427759d
+
             delta_x = self.model(
                 x=x_t, edge_index=edge_index, edge_attr=edge_attr, batch=batch.batch
             )
